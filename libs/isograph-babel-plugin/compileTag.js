'use strict';

const pathModule = require('path');
const os = require('os');

/**
 * @typedef {import("@babel/core")} babel
 * @param {typeof babel.types} t
 * @param {babel.NodePath<babel.types.CallExpression>} path
 * @param {NonNullable<import("cosmiconfig").CosmiconfigResult>} config
 */
function compileTag(t, path, config) {
  const callee = path.node.callee;
  if (t.isIdentifier(callee) && callee.name === 'iso' && path.node.arguments) {
    const { keyword, type, field } = getTypeAndField(path);
    if (keyword === 'entrypoint') {
      // This throws if the tag is invalid
      compileImportStatement(t, path, type, field, 'entrypoint', config);
    } else if (keyword === 'field') {
<<<<<<< HEAD
      path.replaceWith(path.node.callee);
=======
      if (t.isCallExpression(path.parentPath.node)) {
        const firstArg = path.parentPath.node.arguments[0];
        if (path.parentPath.node.arguments.length === 1 && firstArg != null) {
          path.parentPath.replaceWith(firstArg);
        } else {
          throw new Error(
            'Invalid iso tag usage. The iso function should be passed at most one argument.',
          );
        }
      } else {
        path.replaceWith(
          t.arrowFunctionExpression([t.identifier('x')], t.identifier('x')),
        );
      }
>>>>>>> 0a63b51d
    } else {
      throw new Error(
        "Invalid iso tag usage. Expected 'entrypoint' or 'field'.",
      );
    }
  }
  return false;
}

const typeAndFieldRegex = new RegExp(
  '\\s*(entrypoint|field)\\s*([^\\.\\s]+)\\.([^\\s\\(]+)',
  'm',
);

/**
 * @param {babel.NodePath<babel.types.CallExpression>} path
 *  */
function getTypeAndField(path) {
  const firstArg = path.node.arguments[0];
  if (path.node.arguments.length !== 1 || firstArg == null) {
    throw new Error(
      `BabelPluginIsograph: Iso invocation require one parameter, found ${path.node.arguments.length}`,
    );
  }

  if (firstArg.type !== 'TemplateLiteral') {
    throw new Error(
      'BabelPluginIsograph: Only template literals are allowed in iso fragments.',
    );
  }

  const quasis = firstArg.quasis;
  const firstQuasi = quasis[0];
  if (quasis.length !== 1 || firstQuasi == null) {
    throw new Error(
      'BabelPluginIsograph: Substitutions are not allowed in iso fragments.',
    );
  }

  const content = firstQuasi.value.raw;
  const typeAndField = typeAndFieldRegex.exec(content);

  const keyword = typeAndField?.[1];
  const type = typeAndField?.[2];
  const field = typeAndField?.[3];

  if (keyword == null || type == null || field == null) {
    throw new Error(
      'Malformed iso literal. I hope the iso compiler failed to accept this literal!',
    );
  }
  return { keyword, type, field };
}

/**
 * @param {typeof babel.types} t
 * @param {babel.NodePath<babel.types.CallExpression>} path
 * @param {string} type
 * @param {string} field
 * @param {string} artifactType
 * @param {NonNullable<import("cosmiconfig").CosmiconfigResult>} config
 */
function compileImportStatement(t, path, type, field, artifactType, config) {
  const filename = path.state.filename;
  const folder = pathModule.dirname(filename);
  const cwd = pathModule.dirname(config.filepath);
  const artifactDirectory = pathModule.join(
    cwd,
    config.config['artifact_directory'] ?? config.config['project_root'],
  );

  const fileToArtifactDir = pathModule.relative(folder, artifactDirectory);
  const artifactDirToArtifact = `/__isograph/${type}/${field}/${artifactType}.ts`;
  let fileToArtifact = pathModule.join(
    fileToArtifactDir,
    artifactDirToArtifact,
  );

  if (os.platform() === 'win32') {
    fileToArtifact = fileToArtifact.replace(/\\/g, '/');
  }

  // If we do not have to traverse upward, e.g. if the resolver is in
  // src/HomePage, and the artifact directory is src/, then fileToArtifact
  // will start with a /. require('/...') is not good, as that is treated
  // as an absolute path. Or something. It should instead be './...'.
  if (fileToArtifact.startsWith('/')) {
    fileToArtifact = '.' + fileToArtifact;
  }

  path.replaceWith(
    t.memberExpression(
      t.callExpression(t.identifier('require'), [
        t.stringLiteral(fileToArtifact),
      ]),
      t.identifier('default'),
    ),
  );
}

module.exports = compileTag;<|MERGE_RESOLUTION|>--- conflicted
+++ resolved
@@ -17,24 +17,7 @@
       // This throws if the tag is invalid
       compileImportStatement(t, path, type, field, 'entrypoint', config);
     } else if (keyword === 'field') {
-<<<<<<< HEAD
       path.replaceWith(path.node.callee);
-=======
-      if (t.isCallExpression(path.parentPath.node)) {
-        const firstArg = path.parentPath.node.arguments[0];
-        if (path.parentPath.node.arguments.length === 1 && firstArg != null) {
-          path.parentPath.replaceWith(firstArg);
-        } else {
-          throw new Error(
-            'Invalid iso tag usage. The iso function should be passed at most one argument.',
-          );
-        }
-      } else {
-        path.replaceWith(
-          t.arrowFunctionExpression([t.identifier('x')], t.identifier('x')),
-        );
-      }
->>>>>>> 0a63b51d
     } else {
       throw new Error(
         "Invalid iso tag usage. Expected 'entrypoint' or 'field'.",
