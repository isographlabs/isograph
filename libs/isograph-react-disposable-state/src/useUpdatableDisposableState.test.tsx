--- conflicted
+++ resolved
@@ -1,9 +1,4 @@
-<<<<<<< HEAD
-import { describe, test, vi, expect } from 'vitest';
 import React, { StrictMode } from 'react';
-=======
-import React from 'react';
->>>>>>> c1486166
 import { create } from 'react-test-renderer';
 import { describe, expect, test, vi } from 'vitest';
 import {
