--- conflicted
+++ resolved
@@ -1,10 +1,5 @@
 import { ItemCleanupPair } from '@isograph/disposable-types';
-<<<<<<< HEAD
-import { useCachedResponsivePrecommitValue } from './useCachedResponsivePrecommitValue';
 import React, { StrictMode, type ReactElement } from 'react';
-=======
-import React from 'react';
->>>>>>> c1486166
 import { create } from 'react-test-renderer';
 import { assert, describe, expect, test, vi } from 'vitest';
 import { CacheItem, CacheItemState } from './CacheItem';
