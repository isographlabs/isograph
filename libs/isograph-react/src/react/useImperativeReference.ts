import {
  UnassignedState,
  useUpdatableDisposableState,
} from '@isograph/react-disposable-state';
import { FetchOptions } from '../core/check';
import { IsographEntrypoint } from '../core/entrypoint';
import {
  ExtractParameters,
  FragmentReference,
} from '../core/FragmentReference';
import { ROOT_ID } from '../core/IsographEnvironment';
import { maybeMakeNetworkRequest } from '../core/makeNetworkRequest';
import { wrapResolvedValue } from '../core/PromiseWrapper';
<<<<<<< HEAD
import { FetchOptions } from '../core/check';
import type { StartUpdate } from '../core/reader';
=======
import { useIsographEnvironment } from './IsographEnvironmentProvider';
>>>>>>> c1486166

// TODO rename this to useImperativelyLoadedEntrypoint

export function useImperativeReference<
  TReadFromStore extends {
    parameters: object;
    data: object;
    startUpdate?: StartUpdate<object>;
  },
  TClientFieldValue,
>(
  entrypoint: IsographEntrypoint<TReadFromStore, TClientFieldValue>,
): {
  fragmentReference:
    | FragmentReference<TReadFromStore, TClientFieldValue>
    | UnassignedState;
  loadFragmentReference: (
    variables: ExtractParameters<TReadFromStore>,
    fetchOptions?: FetchOptions<TClientFieldValue>,
  ) => void;
} {
  const { state, setState } =
    useUpdatableDisposableState<
      FragmentReference<TReadFromStore, TClientFieldValue>
    >();
  const environment = useIsographEnvironment();
  return {
    fragmentReference: state,
    loadFragmentReference: (
      variables: ExtractParameters<TReadFromStore>,
      fetchOptions?: FetchOptions<TClientFieldValue>,
    ) => {
      const [networkRequest, disposeNetworkRequest] = maybeMakeNetworkRequest(
        environment,
        entrypoint,
        variables,
        fetchOptions,
      );
      setState([
        {
          kind: 'FragmentReference',
          readerWithRefetchQueries: wrapResolvedValue({
            kind: 'ReaderWithRefetchQueries',
            readerArtifact: entrypoint.readerWithRefetchQueries.readerArtifact,
            nestedRefetchQueries:
              entrypoint.readerWithRefetchQueries.nestedRefetchQueries,
          }),
          root: { __link: ROOT_ID, __typename: entrypoint.concreteType },
          variables,
          networkRequest,
        },
        () => {
          disposeNetworkRequest();
        },
      ]);
    },
  };
}<|MERGE_RESOLUTION|>--- conflicted
+++ resolved
@@ -11,12 +11,8 @@
 import { ROOT_ID } from '../core/IsographEnvironment';
 import { maybeMakeNetworkRequest } from '../core/makeNetworkRequest';
 import { wrapResolvedValue } from '../core/PromiseWrapper';
-<<<<<<< HEAD
-import { FetchOptions } from '../core/check';
+import { useIsographEnvironment } from './IsographEnvironmentProvider';
 import type { StartUpdate } from '../core/reader';
-=======
-import { useIsographEnvironment } from './IsographEnvironmentProvider';
->>>>>>> c1486166
 
 // TODO rename this to useImperativelyLoadedEntrypoint
 
