--- conflicted
+++ resolved
@@ -18,17 +18,8 @@
 import { wrapResolvedValue } from '../core/PromiseWrapper';
 import { useIsographEnvironment } from './IsographEnvironmentProvider';
 
-<<<<<<< HEAD
-type UseImperativeReferenceResult<
+export type UseImperativeReferenceResult<
   TReadFromStore extends UnknownTReadFromStore,
-=======
-export type UseImperativeReferenceResult<
-  TReadFromStore extends {
-    parameters: object;
-    data: object;
-    startUpdate?: StartUpdate<object>;
-  },
->>>>>>> 4be0dc5c
   TClientFieldValue,
   TNormalizationAst extends NormalizationAst | NormalizationAstLoader,
 > = {
