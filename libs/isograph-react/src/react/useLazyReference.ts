import { useLazyDisposableState } from '@isograph/react-disposable-state';
import { getOrCreateCacheForArtifact } from '../core/cache';
import { FetchOptions } from '../core/check';
import { IsographEntrypoint } from '../core/entrypoint';
import {
  ExtractParameters,
  FragmentReference,
} from '../core/FragmentReference';
import { logMessage } from '../core/logging';
<<<<<<< HEAD
import { FetchOptions } from '../core/check';
import type { StartUpdate } from '../core/reader';
=======
import { useIsographEnvironment } from './IsographEnvironmentProvider';
>>>>>>> c1486166

export function useLazyReference<
  TReadFromStore extends {
    parameters: object;
    data: object;
    startUpdate?: StartUpdate<object>;
  },
  TClientFieldValue,
>(
  entrypoint: IsographEntrypoint<TReadFromStore, TClientFieldValue>,
  variables: ExtractParameters<TReadFromStore>,
  fetchOptions?: FetchOptions<TClientFieldValue>,
): {
  fragmentReference: FragmentReference<TReadFromStore, TClientFieldValue>;
} {
  const environment = useIsographEnvironment();

  if (entrypoint?.kind !== 'Entrypoint') {
    // TODO have a separate error logger
    logMessage(environment, {
      kind: 'NonEntrypointReceived',
      entrypoint,
    });
  }

  const cache = getOrCreateCacheForArtifact(
    environment,
    entrypoint,
    variables,
    fetchOptions,
  );

  return {
    fragmentReference: useLazyDisposableState(cache).state,
  };
}<|MERGE_RESOLUTION|>--- conflicted
+++ resolved
@@ -7,12 +7,8 @@
   FragmentReference,
 } from '../core/FragmentReference';
 import { logMessage } from '../core/logging';
-<<<<<<< HEAD
-import { FetchOptions } from '../core/check';
+import { useIsographEnvironment } from './IsographEnvironmentProvider';
 import type { StartUpdate } from '../core/reader';
-=======
-import { useIsographEnvironment } from './IsographEnvironmentProvider';
->>>>>>> c1486166
 
 export function useLazyReference<
   TReadFromStore extends {
