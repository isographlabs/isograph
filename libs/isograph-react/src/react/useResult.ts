import { getOrCreateCachedComponent } from '../core/componentCache';
import { FragmentReference } from '../core/FragmentReference';
import {
  getPromiseState,
  PromiseWrapper,
  readPromise,
} from '../core/PromiseWrapper';
<<<<<<< HEAD
import type { StartUpdate } from '../core/reader';
import { startUpdate } from '../core/startUpdate';
=======
import {
  getNetworkRequestOptionsWithDefaults,
  NetworkRequestReaderOptions,
} from '../core/read';
import { useIsographEnvironment } from '../react/IsographEnvironmentProvider';
import { useReadAndSubscribe } from './useReadAndSubscribe';
>>>>>>> c1486166

export function useResult<
  TReadFromStore extends {
    parameters: object;
    data: object;
    startUpdate?: StartUpdate<object>;
  },
  TClientFieldValue,
>(
  fragmentReference: FragmentReference<TReadFromStore, TClientFieldValue>,
  partialNetworkRequestOptions?: Partial<NetworkRequestReaderOptions> | void,
): TClientFieldValue {
  const environment = useIsographEnvironment();
  const networkRequestOptions = getNetworkRequestOptionsWithDefaults(
    partialNetworkRequestOptions,
  );

  maybeUnwrapNetworkRequest(
    fragmentReference.networkRequest,
    networkRequestOptions,
  );
  const readerWithRefetchQueries = readPromise(
    fragmentReference.readerWithRefetchQueries,
  );

  switch (readerWithRefetchQueries.readerArtifact.kind) {
    case 'ComponentReaderArtifact': {
      // @ts-expect-error
      return getOrCreateCachedComponent(
        environment,
        readerWithRefetchQueries.readerArtifact.componentName,
        fragmentReference,
        networkRequestOptions,
      );
    }
    case 'EagerReaderArtifact': {
      const data = useReadAndSubscribe(
        fragmentReference,
        networkRequestOptions,
        readerWithRefetchQueries.readerArtifact.readerAst,
      );
      const param = {
        data: data,
        parameters: fragmentReference.variables,
        startUpdate: readerWithRefetchQueries.readerArtifact.hasUpdatable
          ? startUpdate(environment, data)
          : undefined,
      };
      return readerWithRefetchQueries.readerArtifact.resolver(param);
    }
  }
}

export function maybeUnwrapNetworkRequest(
  networkRequest: PromiseWrapper<void, any>,
  networkRequestOptions: NetworkRequestReaderOptions,
) {
  const state = getPromiseState(networkRequest);
  if (state.kind === 'Err' && networkRequestOptions.throwOnNetworkError) {
    throw state.error;
  } else if (
    state.kind === 'Pending' &&
    networkRequestOptions.suspendIfInFlight
  ) {
    throw state.promise;
  }
}<|MERGE_RESOLUTION|>--- conflicted
+++ resolved
@@ -5,17 +5,14 @@
   PromiseWrapper,
   readPromise,
 } from '../core/PromiseWrapper';
-<<<<<<< HEAD
 import type { StartUpdate } from '../core/reader';
 import { startUpdate } from '../core/startUpdate';
-=======
 import {
   getNetworkRequestOptionsWithDefaults,
   NetworkRequestReaderOptions,
 } from '../core/read';
 import { useIsographEnvironment } from '../react/IsographEnvironmentProvider';
 import { useReadAndSubscribe } from './useReadAndSubscribe';
->>>>>>> c1486166
 
 export function useResult<
   TReadFromStore extends {
