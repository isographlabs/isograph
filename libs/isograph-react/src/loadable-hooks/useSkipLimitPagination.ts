--- conflicted
+++ resolved
@@ -3,16 +3,11 @@
 import { ItemCleanupPair } from '@isograph/disposable-types';
 import { FragmentReference } from '../core/FragmentReference';
 import { maybeUnwrapNetworkRequest } from '../react/useResult';
-<<<<<<< HEAD
 import {
   readButDoNotEvaluate,
   type WithEncounteredRecords,
 } from '../core/read';
-=======
-import { readButDoNotEvaluate } from '../core/read';
 import { subscribeToAnyChange } from '../core/cache';
-import { useState } from 'react';
->>>>>>> c42c585e
 import {
   UNASSIGNED_STATE,
   useUpdatableDisposableState,
@@ -47,23 +42,17 @@
   TItem,
 > = FragmentReference<TReadFromStore, ReadonlyArray<TItem>>;
 
-<<<<<<< HEAD
-type LoadedFragmentReference<TItem> = ItemCleanupPair<
-  ReferenceCountedPointer<ArrayFragmentReference<TItem>>
+type LoadedFragmentReference<
+  TReadFromStore extends Object,
+  TItem,
+> = ItemCleanupPair<
+  ReferenceCountedPointer<ArrayFragmentReference<TReadFromStore, TItem>>
 >;
 
-type LoadedFragmentReferences<TItem> = ReadonlyArray<
-  LoadedFragmentReference<TItem>
-=======
 type LoadedFragmentReferences<
   TReadFromStore extends Object,
   TItem,
-> = ReadonlyArray<
-  ItemCleanupPair<
-    ReferenceCountedPointer<ArrayFragmentReference<TReadFromStore, TItem>>
-  >
->>>>>>> c42c585e
->;
+> = ReadonlyArray<LoadedFragmentReference<TReadFromStore, TItem>>;
 
 function flatten<T>(arr: ReadonlyArray<ReadonlyArray<T>>): ReadonlyArray<T> {
   let outArray: Array<T> = [];
@@ -80,12 +69,8 @@
     skip: number | void | null;
     limit: number | void | null;
   },
-<<<<<<< HEAD
-  TItem extends object,
-=======
-  TItem,
-  TReadFromStore extends Object,
->>>>>>> c42c585e
+  TItem,
+  TReadFromStore extends Object,
 >(
   loadableField: LoadableField<TArgs, ReadonlyArray<TItem>>,
 ): UseSkipLimitReturnValue<TArgs, TItem> {
@@ -118,7 +103,7 @@
       ): {
         records: WithEncounteredRecords<TItem>;
         callback: (updatedRecords: WithEncounteredRecords<TItem>) => void;
-        fragmentReference: FragmentReference<TItem, any>;
+        fragmentReference: FragmentReference<TReadFromStore, TItem>;
         readerAst: ReaderAst<TItem>;
       } => {
         const fragmentReference = pointer.getItemIfNotDisposed();
@@ -138,7 +123,6 @@
           fragmentReference.readerWithRefetchQueries,
         );
 
-<<<<<<< HEAD
         return {
           fragmentReference,
           readerAst: readerWithRefetchQueries.readerArtifact.readerAst,
@@ -159,23 +143,6 @@
         };
       },
     );
-=======
-      const firstParameter = {
-        data: data.item,
-        parameters: fragmentReference.variables,
-      };
-
-      if (
-        readerWithRefetchQueries.readerArtifact.kind !== 'EagerReaderArtifact'
-      ) {
-        throw new Error(
-          `@loadable field of kind "${readerWithRefetchQueries.readerArtifact.kind}" is not supported by useSkipLimitPagination`,
-        );
-      }
-
-      return readerWithRefetchQueries.readerArtifact.resolver(firstParameter);
-    });
->>>>>>> c42c585e
 
     return results;
   }
@@ -219,30 +186,6 @@
         },
       ];
 
-      Promise.all([
-        loadedField[0].networkRequest.promise,
-        loadedField[0].readerWithRefetchQueries.promise,
-      ]).then(([_networkRequest, readerWithRefetchQueries]) => {
-        setReadOutDataAndRecords((current) => {
-          const data = readButDoNotEvaluate(
-            environment,
-            loadedField[0],
-            networkRequestOptions,
-          );
-
-          return [
-            ...current,
-            {
-              records: data,
-              results: readerWithRefetchQueries.readerArtifact.resolver(
-                data.item,
-                undefined,
-              ) as ReadonlyArray<any>,
-            },
-          ];
-        });
-      });
-
       setState(totalItemCleanupPair);
     };
 
@@ -250,10 +193,17 @@
 
   const loadedReferences = state === UNASSIGNED_STATE ? [] : state;
 
-  const mostRecentItem: LoadedFragmentReference<TItem> | null =
+  const mostRecentItem: LoadedFragmentReference<TReadFromStore, TItem> | null =
     loadedReferences[loadedReferences.length - 1];
   const mostRecentFragmentReference =
     mostRecentItem?.[0].getItemIfNotDisposed();
+
+  if (mostRecentItem && mostRecentFragmentReference === null) {
+    throw new Error(
+      'FragmentReference is unexpectedly disposed. \
+        This is indicative of a bug in Isograph.',
+    );
+  }
 
   const networkRequestStatus =
     mostRecentFragmentReference &&
@@ -275,19 +225,12 @@
     subscribeCompletedFragmentReferences(completedFragmentReferences),
   );
 
-  if (!mostRecentFragmentReference) {
+  if (!networkRequestStatus) {
     return {
       kind: 'Complete',
       fetchMore: getFetchMore(0),
       results: [],
     };
-  }
-
-  if (networkRequestStatus === null) {
-    throw new Error(
-      'FragmentReference is unexpectedly disposed. \
-      This is indicative of a bug in Isograph.',
-    );
   }
 
   switch (networkRequestStatus.kind) {
