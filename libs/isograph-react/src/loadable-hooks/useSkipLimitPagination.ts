<<<<<<< HEAD
import {
  LoadableField,
  type ReaderAst,
  type StartUpdate,
} from '../core/reader';
import { useIsographEnvironment } from '../react/IsographEnvironmentProvider';
=======
>>>>>>> c1486166
import { ItemCleanupPair } from '@isograph/disposable-types';
import {
  UNASSIGNED_STATE,
  useUpdatableDisposableState,
} from '@isograph/react-disposable-state';
import {
  createReferenceCountedPointer,
  ReferenceCountedPointer,
} from '@isograph/reference-counted-pointer';
import { useState } from 'react';
import { subscribeToAnyChange } from '../core/cache';
import { FetchOptions } from '../core/check';
import { FragmentReference } from '../core/FragmentReference';
import { getPromiseState, readPromise } from '../core/PromiseWrapper';
import {
  readButDoNotEvaluate,
  type WithEncounteredRecords,
} from '../core/read';
import { LoadableField, type ReaderAst } from '../core/reader';
import { useIsographEnvironment } from '../react/IsographEnvironmentProvider';
import { useSubscribeToMultiple } from '../react/useReadAndSubscribe';
<<<<<<< HEAD
import { FetchOptions } from '../core/check';
import { startUpdate } from '../core/startUpdate';
=======
import { maybeUnwrapNetworkRequest } from '../react/useResult';
>>>>>>> c1486166

type UseSkipLimitReturnValue<
  TReadFromStore extends {
    data: object;
    parameters: object;
    startUpdate?: StartUpdate<object>;
  },
  TItem,
> =
  | {
      readonly kind: 'Complete';
      readonly fetchMore: (
        count: number,
        fetchOptions?: FetchOptions<ReadonlyArray<TItem>>,
      ) => void;
      readonly results: ReadonlyArray<TItem>;
    }
  | {
      readonly kind: 'Pending';
      readonly results: ReadonlyArray<TItem>;
      readonly pendingFragment: FragmentReference<
        TReadFromStore,
        ReadonlyArray<TItem>
      >;
    };

type ArrayFragmentReference<
  TReadFromStore extends {
    parameters: object;
    data: object;
    startUpdate?: StartUpdate<object>;
  },
  TItem,
> = FragmentReference<TReadFromStore, ReadonlyArray<TItem>>;

type LoadedFragmentReferences<
  TReadFromStore extends { parameters: object; data: object },
  TItem,
> = ReadonlyArray<LoadedFragmentReference<TReadFromStore, TItem>>;

type LoadedFragmentReference<
  TReadFromStore extends { parameters: object; data: object },
  TItem,
> = ItemCleanupPair<
  ReferenceCountedPointer<ArrayFragmentReference<TReadFromStore, TItem>>
>;

function flatten<T>(arr: ReadonlyArray<ReadonlyArray<T>>): ReadonlyArray<T> {
  let outArray: Array<T> = [];
  for (const subarr of arr) {
    for (const item of subarr) {
      outArray.push(item);
    }
  }
  return outArray;
}

type UseSkipLimitPaginationArgs = {
  skip: number;
  limit: number;
};

export function useSkipLimitPagination<
  TItem,
  TReadFromStore extends {
    parameters: object;
    data: object;
    startUpdate?: StartUpdate<object>;
  },
>(
  loadableField: LoadableField<
    TReadFromStore,
    ReadonlyArray<TItem>,
    UseSkipLimitPaginationArgs
  >,
  initialState?: {
    skip?: number | void | null;
  },
): UseSkipLimitReturnValue<TReadFromStore, TItem> {
  const networkRequestOptions = {
    suspendIfInFlight: true,
    throwOnNetworkError: true,
  };
  const { state, setState } =
    useUpdatableDisposableState<
      LoadedFragmentReferences<TReadFromStore, TItem>
    >();

  const environment = useIsographEnvironment();

  // TODO move this out of useSkipLimitPagination, and pass environment and networkRequestOptions
  // as parameters (or recreate networkRequestOptions)
  function readCompletedFragmentReferences(
    completedReferences: ArrayFragmentReference<TReadFromStore, TItem>[],
  ) {
    const results = completedReferences.map((fragmentReference, i) => {
      const readerWithRefetchQueries = readPromise(
        fragmentReference.readerWithRefetchQueries,
      );

      // invariant: readOutDataAndRecords.length === completedReferences.length
      const data = readOutDataAndRecords[i]?.item;
      if (data == null) {
        throw new Error(
          'Parameter data is unexpectedly null. This is indicative of a bug in Isograph.',
        );
      }

      const firstParameter = {
        data,
        parameters: fragmentReference.variables,
        startUpdate: readerWithRefetchQueries.readerArtifact.hasUpdatable
          ? startUpdate(environment, data)
          : undefined,
      };

      if (
        readerWithRefetchQueries.readerArtifact.kind !== 'EagerReaderArtifact'
      ) {
        throw new Error(
          `@loadable field of kind "${readerWithRefetchQueries.readerArtifact.kind}" is not supported by useSkipLimitPagination`,
        );
      }

      return readerWithRefetchQueries.readerArtifact.resolver(firstParameter);
    });

    const items = flatten(results);
    return items;
  }

  function subscribeCompletedFragmentReferences(
    completedReferences: ArrayFragmentReference<TReadFromStore, TItem>[],
  ) {
    return completedReferences.map(
      (
        fragmentReference,
        i,
      ): {
        records: WithEncounteredRecords<TReadFromStore>;
        callback: (
          updatedRecords: WithEncounteredRecords<TReadFromStore>,
        ) => void;
        fragmentReference: ArrayFragmentReference<TReadFromStore, TItem>;
        readerAst: ReaderAst<TItem>;
      } => {
        maybeUnwrapNetworkRequest(
          fragmentReference.networkRequest,
          networkRequestOptions,
        );

        const readerWithRefetchQueries = readPromise(
          fragmentReference.readerWithRefetchQueries,
        );

        const records = readOutDataAndRecords[i];
        if (records == null) {
          throw new Error(
            'subscribeCompletedFragmentReferences records is unexpectedly null',
          );
        }

        return {
          fragmentReference,
          readerAst: readerWithRefetchQueries.readerArtifact.readerAst,
          records,
          callback(_data) {
            rerender({});
          },
        };
      },
    );
  }

  const getFetchMore =
    (loadedSoFar: number) =>
    (
      count: number,
      fetchOptions?: FetchOptions<ReadonlyArray<TItem>>,
    ): void => {
      const loadedField = loadableField(
        {
          skip: loadedSoFar,
          limit: count,
        },
        fetchOptions ?? {},
      )[1]();
      const newPointer = createReferenceCountedPointer(loadedField);
      const clonedPointers = loadedReferences.map(([refCountedPointer]) => {
        const clonedRefCountedPointer = refCountedPointer.cloneIfNotDisposed();
        if (clonedRefCountedPointer == null) {
          throw new Error(
            'This reference counted pointer has already been disposed. \
            This is indicative of a bug in useSkipLimitPagination.',
          );
        }
        return clonedRefCountedPointer;
      });
      clonedPointers.push(newPointer);

      const totalItemCleanupPair: ItemCleanupPair<
        ReadonlyArray<
          ItemCleanupPair<
            ReferenceCountedPointer<
              ArrayFragmentReference<TReadFromStore, TItem>
            >
          >
        >
      > = [
        clonedPointers,
        () => {
          clonedPointers.forEach(([, dispose]) => {
            dispose();
          });
        },
      ];

      setState(totalItemCleanupPair);
    };

  const [, rerender] = useState({});

  const loadedReferences = state === UNASSIGNED_STATE ? [] : state;

  const mostRecentItem:
    | LoadedFragmentReference<TReadFromStore, TItem>
    | undefined = loadedReferences[loadedReferences.length - 1];
  const mostRecentFragmentReference =
    mostRecentItem?.[0].getItemIfNotDisposed();

  if (mostRecentItem && mostRecentFragmentReference === null) {
    throw new Error(
      'FragmentReference is unexpectedly disposed. \
      This is indicative of a bug in Isograph.',
    );
  }

  const networkRequestStatus =
    mostRecentFragmentReference &&
    getPromiseState(mostRecentFragmentReference.networkRequest);

  const slicedFragmentReferences =
    networkRequestStatus?.kind === 'Ok'
      ? loadedReferences
      : loadedReferences.slice(0, loadedReferences.length - 1);

  const completedFragmentReferences = slicedFragmentReferences.map(
    ([pointer]) => {
      const fragmentReference = pointer.getItemIfNotDisposed();
      if (fragmentReference == null) {
        throw new Error(
          'FragmentReference is unexpectedly disposed. \
            This is indicative of a bug in Isograph.',
        );
      }
      return fragmentReference;
    },
  );

  const readOutDataAndRecords = completedFragmentReferences.map(
    (fragmentReference) =>
      readButDoNotEvaluate(
        environment,
        fragmentReference,
        networkRequestOptions,
      ),
  );

  useSubscribeToMultiple<TReadFromStore>(
    subscribeCompletedFragmentReferences(completedFragmentReferences),
  );

  if (!networkRequestStatus) {
    return {
      kind: 'Complete',
      fetchMore: getFetchMore(initialState?.skip ?? 0),
      results: [],
    };
  }

  switch (networkRequestStatus.kind) {
    case 'Pending': {
      const unsubscribe = subscribeToAnyChange(environment, () => {
        unsubscribe();
        rerender({});
      });

      return {
        kind: 'Pending',
        pendingFragment: mostRecentFragmentReference,
        results: readCompletedFragmentReferences(completedFragmentReferences),
      };
    }
    case 'Err': {
      throw networkRequestStatus.error;
    }
    case 'Ok': {
      const results = readCompletedFragmentReferences(
        completedFragmentReferences,
      );
      return {
        kind: 'Complete',
        results,
        fetchMore: getFetchMore(results.length),
      };
    }
  }
}

// @ts-ignore
function tsTests() {
  type Parameters = {
    readonly search: string;
    readonly skip: number;
    readonly limit: number;
  };

  let basicLoadable!: LoadableField<
    {
      readonly data: object;
      readonly parameters: Omit<Parameters, 'search'>;
    },
    object[]
  >;

  useSkipLimitPagination(basicLoadable);
  useSkipLimitPagination(basicLoadable, {});
  useSkipLimitPagination(basicLoadable, { skip: 10 });

  let unprovidedSearchLoadable!: LoadableField<
    {
      readonly data: object;
      readonly parameters: Parameters;
    },
    object[]
  >;
  // @ts-expect-error
  useSkipLimitPagination(unprovidedSearchLoadable);

  let providedSearchLoadable!: LoadableField<
    {
      readonly data: object;
      readonly parameters: Parameters;
    },
    object[],
    Omit<Parameters, 'search'>
  >;

  useSkipLimitPagination(providedSearchLoadable);
}<|MERGE_RESOLUTION|>--- conflicted
+++ resolved
@@ -1,12 +1,3 @@
-<<<<<<< HEAD
-import {
-  LoadableField,
-  type ReaderAst,
-  type StartUpdate,
-} from '../core/reader';
-import { useIsographEnvironment } from '../react/IsographEnvironmentProvider';
-=======
->>>>>>> c1486166
 import { ItemCleanupPair } from '@isograph/disposable-types';
 import {
   UNASSIGNED_STATE,
@@ -25,15 +16,11 @@
   readButDoNotEvaluate,
   type WithEncounteredRecords,
 } from '../core/read';
-import { LoadableField, type ReaderAst } from '../core/reader';
+import { LoadableField, type ReaderAst, type StartUpdate } from '../core/reader';
 import { useIsographEnvironment } from '../react/IsographEnvironmentProvider';
 import { useSubscribeToMultiple } from '../react/useReadAndSubscribe';
-<<<<<<< HEAD
-import { FetchOptions } from '../core/check';
+import { maybeUnwrapNetworkRequest } from '../react/useResult';
 import { startUpdate } from '../core/startUpdate';
-=======
-import { maybeUnwrapNetworkRequest } from '../react/useResult';
->>>>>>> c1486166
 
 type UseSkipLimitReturnValue<
   TReadFromStore extends {
