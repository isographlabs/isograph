--- conflicted
+++ resolved
@@ -123,19 +123,15 @@
       const firstParameter = {
         data,
         parameters: fragmentReference.variables,
-<<<<<<< HEAD
         ...(readerWithRefetchQueries.readerArtifact.hasUpdatable
-          ? { startUpdate: startUpdate(environment, data) }
+          ? {
+              startUpdate: getOrCreateCachedStartUpdate(
+                environment,
+                fragmentReference,
+                readerWithRefetchQueries.readerArtifact.kind,
+              ),
+            }
           : undefined),
-=======
-        startUpdate: readerWithRefetchQueries.readerArtifact.hasUpdatable
-          ? getOrCreateCachedStartUpdate(
-              environment,
-              fragmentReference,
-              readerWithRefetchQueries.readerArtifact.kind,
-            )
-          : undefined,
->>>>>>> 3b053bd1
       };
 
       if (
