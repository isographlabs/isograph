import { describe, test, expect } from 'vitest';
import {
  ROOT_ID,
  createIsographEnvironment,
  type IsographStore,
} from '../core/IsographEnvironment';
import {
  garbageCollectEnvironment,
  retainQuery,
  type RetainedQuery,
} from '../core/garbageCollection';
import { iso } from './__isograph/iso';
import { nodeFieldRetainedQuery } from './nodeQuery';

const getDefaultStore = (): IsographStore => ({
  Query: {
    [ROOT_ID]: {
      me: { __link: '0', __typename: 'Economist' },
      you: { __link: '1', __typename: 'Economist' },
      node____id___0: {
        __link: '0',
        __typename: 'Economist',
      },
    },
  },
  Economist: {
    0: {
      __typename: 'Economist',
      id: '0',
      name: 'Jeremy Bentham',
      successor: { __link: '1', __typename: 'Economist' },
    },
    1: {
      __typename: 'Economist',
      id: '1',
      name: 'John Stuart Mill',
      predecessor: { __link: '0', __typename: 'Economist' },
      successor: { __link: '2', __typename: 'Economist' },
    },
    2: {
      __typename: 'Economist',
      id: '2',
      name: 'Henry Sidgwick',
      predecessor: { __link: '1', __typename: 'Economist' },
    },
  },
});

export const meNameField = iso(`
  field Query.meName {
    me {
      name
    }
  }
`)(() => {});
import { meNameSuccessorRetainedQuery } from './meNameSuccessor';
const meNameEntrypoint = iso(`entrypoint Query.meName`);
<<<<<<< HEAD
const meNameRetainedQuery: RetainedQuery = {
  normalizationAst: meNameEntrypoint.normalizationAst,
=======
const meNameRetainedQuery = {
  normalizationAst: meNameEntrypoint.networkRequestInfo.normalizationAst,
>>>>>>> e2fc0019
  variables: {},
  root: ROOT_ID,
  typeName: 'Query',
};

describe('garbage collection', () => {
  test('Unreferenced records should be garbage collected', () => {
    const store = getDefaultStore();
    const environment = createIsographEnvironment(
      store,
      null as any,
      null as any,
    );

    expect(store.Economist?.[1]).not.toBe(undefined);

    // TODO enable babel so we don't have to do this
    retainQuery(environment, meNameRetainedQuery);
    garbageCollectEnvironment(environment);

    expect(store.Economist?.[1]).toBe(undefined);
  });

  test('Referenced records should not be garbage collected', () => {
    const store = getDefaultStore();
    const environment = createIsographEnvironment(
      store,
      null as any,
      null as any,
    );

    expect(store.Economist?.[0]).not.toBe(undefined);

    // TODO enable babel so we don't have to do this
    retainQuery(environment, meNameRetainedQuery);
    garbageCollectEnvironment(environment);

    expect(store.Economist?.[0]).not.toBe(undefined);
  });

  test('Referenced records should not be garbage collected, and this should work with variables', () => {
    const store = getDefaultStore();
    const environment = createIsographEnvironment(
      store,
      null as any,
      null as any,
    );

    expect(store.Economist?.[0]).not.toBe(undefined);

    retainQuery(environment, nodeFieldRetainedQuery);
    garbageCollectEnvironment(environment);

    expect(store.Economist?.[0]).not.toBe(undefined);
  });

  test('Referenced records should not be garbage collected, and this should work through multiple levels', () => {
    const store = getDefaultStore();
    const environment = createIsographEnvironment(
      store,
      null as any,
      null as any,
    );

    retainQuery(environment, meNameSuccessorRetainedQuery);
    garbageCollectEnvironment(environment);

    expect(store.Economist?.[0]).not.toBe(undefined);
    expect(store.Economist?.[1]).not.toBe(undefined);
    expect(store.Economist?.[2]).not.toBe(undefined);
  });

  test('ROOT_ID should not be garbage collected, even if there are no retained queries', () => {
    const store = getDefaultStore();
    const environment = createIsographEnvironment(
      store,
      null as any,
      null as any,
    );
    garbageCollectEnvironment(environment);

    expect(store.Query[ROOT_ID]).not.toBe(undefined);
    expect(store.Economist?.[0]).toBe(undefined);
  });
});<|MERGE_RESOLUTION|>--- conflicted
+++ resolved
@@ -55,13 +55,8 @@
 `)(() => {});
 import { meNameSuccessorRetainedQuery } from './meNameSuccessor';
 const meNameEntrypoint = iso(`entrypoint Query.meName`);
-<<<<<<< HEAD
-const meNameRetainedQuery: RetainedQuery = {
-  normalizationAst: meNameEntrypoint.normalizationAst,
-=======
 const meNameRetainedQuery = {
   normalizationAst: meNameEntrypoint.networkRequestInfo.normalizationAst,
->>>>>>> e2fc0019
   variables: {},
   root: ROOT_ID,
   typeName: 'Query',
