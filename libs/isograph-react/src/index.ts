export {
  retainQuery,
  unretainQuery,
  type RetainedQuery,
  garbageCollectEnvironment,
  type DidUnretainSomeQuery,
} from './core/garbageCollection';
export {
  type PromiseWrapper,
  readPromise,
  getPromiseState,
  wrapResolvedValue,
  wrapPromise,
  type PromiseState,
  type Result,
  type AnyError,
  type NotSet,
  NOT_SET,
} from './core/PromiseWrapper';
export {
  subscribe,
  normalizeData,
  type NetworkResponseObject,
  type NetworkResponseValue,
  type NetworkResponseScalarValue,
  type EncounteredIds,
} from './core/cache';
export { makeNetworkRequest } from './core/makeNetworkRequest';
export {
  ROOT_ID,
  type DataId,
  type DataTypeValue,
  type IsographEnvironment,
  type IsographNetworkFunction,
  type IsographStore,
  type MissingFieldHandler,
  type Link,
  type StoreRecord,
  type CacheMap,
  createIsographEnvironment,
  createIsographStore,
  type ComponentCache,
  type Subscriptions,
  type Subscription,
  type TypeName,
  type FragmentSubscription,
  type AnyChangesToRecordSubscription,
  type AnyRecordSubscription,
  type ComponentOrFieldName,
  type StringifiedArgs,
} from './core/IsographEnvironment';
export {
  type EagerReaderArtifact,
  type ComponentReaderArtifact,
  type RefetchReaderArtifact,
  type ReaderAst,
  type ReaderAstNode,
  type ReaderLinkedField,
  type ReaderNonLoadableResolverField,
  type ReaderScalarField,
  type TopLevelReaderArtifact,
  type LoadableField,
  type StableId,
  type ResolverFirstParameter,
<<<<<<< HEAD
=======
  type ReaderImperativelyLoadedField,
  type ReaderLoadableField,
  type ReaderLinkeField,
>>>>>>> a8d365e0
  type StartUpdate,
} from './core/reader';
export {
  type NormalizationAst,
  type NormalizationAstNode,
  type NormalizationAstNodes,
  type NormalizationAstLoader,
  type NormalizationLinkedField,
  type NormalizationScalarField,
  type IsographEntrypoint,
  assertIsEntrypoint,
  type RefetchQueryNormalizationArtifact,
  type RefetchQueryNormalizationArtifactWrapper,
  type ExtractProps,
  type ExtractReadFromStore,
  type ExtractResolverResult,
  type NetworkRequestInfo,
  type NormalizationInlineFragment,
  type ReaderWithRefetchQueries,
  type IsographEntrypointLoader,
} from './core/entrypoint';
export {
  readButDoNotEvaluate,
  type WithEncounteredRecords,
  type NetworkRequestReaderOptions,
  type ReadDataResult,
} from './core/read';
export {
  type ExtractSecondParam,
  type CombineWithIntrinsicAttributes,
  type Argument,
  type ArgumentName,
  type ArgumentValue,
  type Arguments,
} from './core/util';
export {
  type FragmentReference,
  type Variables,
  type ExtractParameters,
  type ExtractData,
  type UnknownTReadFromStore,
  stableIdForFragmentReference,
  type ExtractStartUpdate,
  type VariableValue,
} from './core/FragmentReference';
export {
  type LogMessage,
  type LogFunction,
  type WrappedLogFunction,
  logMessage,
  registerLogger,
} from './core/logging';
export {
  check,
  type CheckResult,
  type FetchOptions,
  type RequiredFetchOptions,
  type ShouldFetch,
  type RequiredShouldFetch,
} from './core/check';

export {
  IsographEnvironmentProvider,
  useIsographEnvironment,
  type IsographEnvironmentProviderProps,
} from './react/IsographEnvironmentProvider';
export {
  useImperativeReference,
  type UseImperativeReferenceResult,
} from './react/useImperativeReference';
export {
  FragmentReader,
  type IsExactlyIntrinsicAttributes,
} from './react/FragmentReader';
export { useResult } from './react/useResult';
export {
  useReadAndSubscribe,
  useSubscribeToMultiple,
} from './react/useReadAndSubscribe';
export { useLazyReference } from './react/useLazyReference';
export { useRerenderOnChange } from './react/useRerenderOnChange';
export { RenderAfterCommit__DO_NOT_USE } from './react/RenderAfterCommit__DO_NOT_USE';

export { useClientSideDefer } from './loadable-hooks/useClientSideDefer';
export {
  useImperativeExposedMutationField,
  type UseImperativeLoadableFieldReturn as UseImperativeExposedMutationFieldReturn,
} from './loadable-hooks/useImperativeExposedMutationField';
export {
  useSkipLimitPagination,
  type UseSkipLimitPaginationArgs,
  type UseSkipLimitReturnValue,
} from './loadable-hooks/useSkipLimitPagination';
export {
  useConnectionSpecPagination,
  type Connection,
  type PageInfo,
  type UseConnectionSpecPaginationArgs,
  type UsePaginationReturnValue,
} from './loadable-hooks/useConnectionSpecPagination';
export {
  useImperativeLoadableField,
  type UseImperativeLoadableFieldReturn,
} from './loadable-hooks/useImperativeLoadableField';<|MERGE_RESOLUTION|>--- conflicted
+++ resolved
@@ -62,12 +62,9 @@
   type LoadableField,
   type StableId,
   type ResolverFirstParameter,
-<<<<<<< HEAD
-=======
   type ReaderImperativelyLoadedField,
   type ReaderLoadableField,
   type ReaderLinkeField,
->>>>>>> a8d365e0
   type StartUpdate,
 } from './core/reader';
 export {
