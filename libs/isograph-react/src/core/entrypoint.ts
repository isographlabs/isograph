--- conflicted
+++ resolved
@@ -75,13 +75,8 @@
 // This is more like an entrypoint, but one specifically for a refetch query/mutation
 export type RefetchQueryNormalizationArtifact = {
   readonly kind: 'RefetchQuery';
-<<<<<<< HEAD
-  readonly queryText: string;
-  readonly normalizationAst: NormalizationAst;
+  readonly networkRequestInfo: NetworkRequestInfo;
   readonly concreteType: TypeName;
-=======
-  readonly networkRequestInfo: NetworkRequestInfo;
->>>>>>> e2fc0019
 };
 
 // TODO rename
