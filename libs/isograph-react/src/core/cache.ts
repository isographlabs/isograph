--- conflicted
+++ resolved
@@ -3,6 +3,16 @@
   ItemCleanupPair,
   ParentCache,
 } from '@isograph/react-disposable-state';
+import {
+  DataId,
+  Link,
+  ROOT_ID,
+  StoreRecord,
+  type IsographEnvironment,
+  DataTypeValue,
+  getLink,
+  FragmentSubscription,
+} from './IsographEnvironment';
 import {
   IsographEntrypoint,
   NormalizationAst,
@@ -11,31 +21,18 @@
   NormalizationScalarField,
   RefetchQueryNormalizationArtifactWrapper,
 } from '../core/entrypoint';
-import { mergeObjectsUsingReaderAst } from './areEqualWithDeepComparison';
+import { ReaderLinkedField, ReaderScalarField, type ReaderAst } from './reader';
+import { Argument, ArgumentValue } from './util';
+import { WithEncounteredRecords, readButDoNotEvaluate } from './read';
 import {
-  ExtractParameters,
   FragmentReference,
   Variables,
+  ExtractParameters,
 } from './FragmentReference';
-import {
-  DataId,
-  DataTypeValue,
-  FragmentSubscription,
-  Link,
-  ROOT_ID,
-  StoreRecord,
-  getLink,
-  type IsographEnvironment,
-} from './IsographEnvironment';
+import { mergeObjectsUsingReaderAst } from './areEqualWithDeepComparison';
 import { makeNetworkRequest } from './makeNetworkRequest';
 import { wrapResolvedValue } from './PromiseWrapper';
-<<<<<<< HEAD
-import { WithEncounteredRecords, readButDoNotEvaluate } from './read';
-import { ReaderLinkedField, ReaderScalarField, type ReaderAst } from './reader';
-import { Argument, ArgumentValue } from './util';
-=======
 import { logMessage } from './logging';
->>>>>>> f0beca25
 
 const TYPENAME_FIELD_NAME = '__typename';
 
