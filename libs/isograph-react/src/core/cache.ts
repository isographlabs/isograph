import {
  Factory,
  ItemCleanupPair,
  ParentCache,
} from '@isograph/react-disposable-state';
import {
  DataId,
  ROOT_ID,
  StoreRecord,
  Link,
  type IsographEnvironment,
  DataTypeValue,
  getLink,
  FragmentSubscription,
  type TypeName,
} from './IsographEnvironment';
import {
  IsographEntrypoint,
  NormalizationAst,
  NormalizationInlineFragment,
  NormalizationLinkedField,
  NormalizationScalarField,
  RefetchQueryNormalizationArtifactWrapper,
} from '../core/entrypoint';
import { ReaderLinkedField, ReaderScalarField, type ReaderAst } from './reader';
import { Argument, ArgumentValue } from './util';
import { WithEncounteredRecords, readButDoNotEvaluate } from './read';
import {
  FragmentReference,
  Variables,
  ExtractParameters,
} from './FragmentReference';
import { mergeObjectsUsingReaderAst } from './areEqualWithDeepComparison';
import { makeNetworkRequest } from './makeNetworkRequest';
import { wrapResolvedValue } from './PromiseWrapper';
import { logMessage } from './logging';

export const TYPENAME_FIELD_NAME = '__typename';

export function getOrCreateItemInSuspenseCache<
  TReadFromStore extends { parameters: object; data: object },
  TClientFieldValue,
>(
  environment: IsographEnvironment,
  index: string,
  factory: Factory<FragmentReference<TReadFromStore, TClientFieldValue>>,
): ParentCache<FragmentReference<TReadFromStore, TClientFieldValue>> {
  // TODO this is probably a useless message, we should remove it
  logMessage(environment, {
    kind: 'GettingSuspenseCacheItem',
    index,
    availableCacheItems: Object.keys(environment.fragmentCache),
    found: !!environment.fragmentCache[index],
  });
  if (environment.fragmentCache[index] == null) {
    environment.fragmentCache[index] = new ParentCache(factory);
  }

  return environment.fragmentCache[index];
}

/**
 * Creates a copy of the provided value, ensuring any nested objects have their
 * keys sorted such that equivalent values would have identical JSON.stringify
 * results.
 */
export function stableCopy<T>(value: T): T {
  if (!value || typeof value !== 'object') {
    return value;
  }
  if (Array.isArray(value)) {
    // @ts-ignore
    return value.map(stableCopy);
  }
  const keys = Object.keys(value).sort();
  const stable: { [index: string]: any } = {};
  for (let i = 0; i < keys.length; i++) {
    // @ts-ignore
    stable[keys[i]] = stableCopy(value[keys[i]]);
  }
  return stable as any;
}

export function getOrCreateCacheForArtifact<
  TReadFromStore extends { parameters: object; data: object },
  TClientFieldValue,
>(
  environment: IsographEnvironment,
  entrypoint: IsographEntrypoint<TReadFromStore, TClientFieldValue>,
  variables: ExtractParameters<TReadFromStore>,
): ParentCache<FragmentReference<TReadFromStore, TClientFieldValue>> {
  const cacheKey = entrypoint.queryText + JSON.stringify(stableCopy(variables));
  const factory = () => {
    const [networkRequest, disposeNetworkRequest] = makeNetworkRequest(
      environment,
      entrypoint,
      variables,
    );
    const itemCleanupPair: ItemCleanupPair<
      FragmentReference<TReadFromStore, TClientFieldValue>
    > = [
      {
        kind: 'FragmentReference',
        readerWithRefetchQueries: wrapResolvedValue({
          kind: 'ReaderWithRefetchQueries',
          readerArtifact: entrypoint.readerWithRefetchQueries.readerArtifact,
          nestedRefetchQueries:
            entrypoint.readerWithRefetchQueries.nestedRefetchQueries,
        }),
        root: { __link: ROOT_ID, __typename: entrypoint.concreteType },
        variables,
        networkRequest: networkRequest,
      },
      disposeNetworkRequest,
    ];
    return itemCleanupPair;
  };
  return getOrCreateItemInSuspenseCache(environment, cacheKey, factory);
}

type NetworkResponseScalarValue = string | number | boolean;
type NetworkResponseValue =
  | NetworkResponseScalarValue
  | null
  | NetworkResponseObject
  | NetworkResponseObject[]
  | NetworkResponseScalarValue[];

export type NetworkResponseObject = {
  // N.B. undefined is here to support optional id's, but
  // undefined should not *actually* be present in the network response.
  [index: string]: undefined | NetworkResponseValue;
  id?: DataId;
  __typename?: TypeName;
};

export function normalizeData(
  environment: IsographEnvironment,
  normalizationAst: NormalizationAst,
  networkResponse: NetworkResponseObject,
  variables: Variables,
  nestedRefetchQueries: RefetchQueryNormalizationArtifactWrapper[],
  root: ParentRecordId,
  queryType: ParentRecordId,
): EncounteredIds {
  const encounteredIds: EncounteredIds = new Map();

<<<<<<< HEAD
  // @ts-expect-error
  if (typeof window !== 'undefined' && window.__LOG) {
    console.log(
      'about to normalize',
      normalizationAst,
      networkResponse,
      variables,
    );
  }

  const recordsById = (environment.store[root.concreteType] ??= {});
  const newStoreRecord = (recordsById[root.id] ??= {});

=======
  logMessage(environment, {
    kind: 'AboutToNormalize',
    normalizationAst,
    networkResponse,
    variables,
  });
>>>>>>> 6bd3135f
  normalizeDataIntoRecord(
    environment,
    normalizationAst,
    networkResponse,
    newStoreRecord,
    root,
    variables,
    nestedRefetchQueries,
    encounteredIds,
    queryType,
  );

  logMessage(environment, {
    kind: 'AfterNormalization',
    store: environment.store,
    encounteredIds,
  });

  callSubscriptions(environment, encounteredIds);
  return encounteredIds;
}

export function subscribeToAnyChange(
  environment: IsographEnvironment,
  callback: () => void,
): () => void {
  const subscription = {
    kind: 'AnyRecords',
    callback,
  } as const;
  environment.subscriptions.add(subscription);
  return () => environment.subscriptions.delete(subscription);
}

export function subscribeToAnyChangesToRecord(
  environment: IsographEnvironment,
  recordId: DataId,
  typeName: TypeName,
  callback: () => void,
): () => void {
  const subscription = {
    kind: 'AnyChangesToRecord',
    recordId,
    typeName,
    callback,
  } as const;
  environment.subscriptions.add(subscription);
  return () => environment.subscriptions.delete(subscription);
}

// TODO we should re-read and call callback if the value has changed
export function subscribe<
  TReadFromStore extends { parameters: object; data: object },
>(
  environment: IsographEnvironment,
  encounteredDataAndRecords: WithEncounteredRecords<TReadFromStore>,
  fragmentReference: FragmentReference<TReadFromStore, any>,
  callback: (
    newEncounteredDataAndRecords: WithEncounteredRecords<TReadFromStore>,
  ) => void,
  readerAst: ReaderAst<TReadFromStore>,
): () => void {
  const fragmentSubscription: FragmentSubscription<TReadFromStore> = {
    kind: 'FragmentSubscription',
    callback,
    encounteredDataAndRecords,
    fragmentReference,
    readerAst,
  };
  environment.subscriptions.add(fragmentSubscription);
  return () => environment.subscriptions.delete(fragmentSubscription);
}

export function onNextChangeToRecord(
  environment: IsographEnvironment,
  recordId: DataId,
  typeName: TypeName,
): Promise<void> {
  return new Promise((resolve) => {
    const unsubscribe = subscribeToAnyChangesToRecord(
      environment,
      recordId,
      typeName,
      () => {
        unsubscribe();
        resolve();
      },
    );
  });
}

// Calls to readButDoNotEvaluate can suspend (i.e. throw a promise).
// Maybe in the future, they will be able to throw errors.
//
// That's probably okay to ignore. We don't, however, want to prevent
// updating other subscriptions if one subscription had missing data.
function withErrorHandling<T>(f: (t: T) => void): (t: T) => void {
  return (t) => {
    try {
      return f(t);
    } catch {}
  };
}

function callSubscriptions(
  environment: IsographEnvironment,
  recordsEncounteredWhenNormalizing: EncounteredIds,
) {
  environment.subscriptions.forEach(
    withErrorHandling((subscription) => {
      switch (subscription.kind) {
        case 'FragmentSubscription': {
          // TODO if there are multiple components subscribed to the same
          // fragment, we will call readButNotEvaluate multiple times. We
          // should fix that.
          if (
            hasOverlappingIds(
              recordsEncounteredWhenNormalizing,
              subscription.encounteredDataAndRecords.encounteredRecords,
            )
          ) {
            const newEncounteredDataAndRecords = readButDoNotEvaluate(
              environment,
              subscription.fragmentReference,
              // Is this wrong?
              // Reasons to think no:
              // - we are only updating the read-out value, and the network
              //   options only affect whether we throw.
              // - the component will re-render, and re-throw on its own, anyway.
              //
              // Reasons to think not:
              // - it seems more efficient to suspend here and not update state,
              //   if we expect that the component will just throw anyway
              // - consistency
              // - it's also weird, this is called from makeNetworkRequest, where
              //   we don't currently pass network request options
              {
                suspendIfInFlight: false,
                throwOnNetworkError: false,
              },
            );

            const mergedItem = mergeObjectsUsingReaderAst(
              subscription.readerAst,
              subscription.encounteredDataAndRecords.item,
              newEncounteredDataAndRecords.item,
            );

            logMessage(environment, {
              kind: 'DeepEqualityCheck',
              fragmentReference: subscription.fragmentReference,
              old: subscription.encounteredDataAndRecords.item,
              new: newEncounteredDataAndRecords.item,
              deeplyEqual:
                mergedItem === subscription.encounteredDataAndRecords.item,
            });

            if (mergedItem !== subscription.encounteredDataAndRecords.item) {
              subscription.callback(newEncounteredDataAndRecords);
            }
          }
          return;
        }
        case 'AnyRecords': {
          subscription.callback();
          return;
        }
        case 'AnyChangesToRecord': {
          if (
            recordsEncounteredWhenNormalizing
              .get(subscription.typeName)
              ?.has(subscription.recordId)
          ) {
            subscription.callback();
          }
          return;
        }
        default: {
          // Ensure we have covered all variants
          const _: never = subscription;
          _;
          throw new Error('Unexpected case');
        }
      }
    }),
  );
}

function hasOverlappingIds(
  ids1: EncounteredIds,
  ids2: EncounteredIds,
): boolean {
  for (const [typeName, set1] of ids1.entries()) {
    const set2 = ids2.get(typeName);
    if (!set2) {
      continue;
    }

    if (isDisjointFrom(set1, set2)) {
      return true;
    }
  }
  return false;
}

function isDisjointFrom<T>(set1: Set<T>, set2: Set<T>): boolean {
  for (const id of set1) {
    if (set2.has(id)) {
      return true;
    }
  }
  return false;
}

export type EncounteredIds = Map<TypeName, Set<DataId>>;
/**
 * Mutate targetParentRecord according to the normalizationAst and networkResponseParentRecord.
 */
function normalizeDataIntoRecord(
  environment: IsographEnvironment,
  normalizationAst: NormalizationAst,
  networkResponseParentRecord: NetworkResponseObject,
  targetParentRecord: StoreRecord,
  targetParentRecordId: ParentRecordId,
  variables: Variables,
  nestedRefetchQueries: RefetchQueryNormalizationArtifactWrapper[],
  mutableEncounteredIds: EncounteredIds,
  queryType: ParentRecordId,
): RecordHasBeenUpdated {
  let recordHasBeenUpdated = false;
  for (const normalizationNode of normalizationAst) {
    switch (normalizationNode.kind) {
      case 'Scalar': {
        const scalarFieldResultedInChange = normalizeScalarField(
          normalizationNode,
          networkResponseParentRecord,
          targetParentRecord,
          variables,
        );
        recordHasBeenUpdated =
          recordHasBeenUpdated || scalarFieldResultedInChange;
        break;
      }
      case 'Linked': {
        const linkedFieldResultedInChange = normalizeLinkedField(
          environment,
          normalizationNode,
          networkResponseParentRecord,
          targetParentRecord,
          targetParentRecordId,
          variables,
          nestedRefetchQueries,
          mutableEncounteredIds,
          queryType,
        );
        recordHasBeenUpdated =
          recordHasBeenUpdated || linkedFieldResultedInChange;
        break;
      }
      case 'InlineFragment': {
        const inlineFragmentResultedInChange = normalizeInlineFragment(
          environment,
          normalizationNode,
          networkResponseParentRecord,
          targetParentRecord,
          targetParentRecordId,
          variables,
          nestedRefetchQueries,
          mutableEncounteredIds,
          queryType,
        );
        recordHasBeenUpdated =
          recordHasBeenUpdated || inlineFragmentResultedInChange;
        break;
      }
      default: {
        // Ensure we have covered all variants
        let _: never = normalizationNode;
        _;
        throw new Error('Unexpected normalization node kind');
      }
    }
  }
  if (recordHasBeenUpdated) {
    let encounteredRecordsIds = insertIfNotExists(
      mutableEncounteredIds,
      targetParentRecordId.concreteType,
      new Set(),
    );

    encounteredRecordsIds.add(targetParentRecordId.id);
  }
  return recordHasBeenUpdated;
}

export function insertIfNotExists<K, V>(map: Map<K, V>, key: K, value: V) {
  let result = map.get(key);
  if (result === undefined) {
    result = value;
    map.set(key, value);
  }
  return result;
}

type RecordHasBeenUpdated = boolean;
function normalizeScalarField(
  astNode: NormalizationScalarField,
  networkResponseParentRecord: NetworkResponseObject,
  targetStoreRecord: StoreRecord,
  variables: Variables,
): RecordHasBeenUpdated {
  const networkResponseKey = getNetworkResponseKey(astNode);
  const networkResponseData = networkResponseParentRecord[networkResponseKey];
  const parentRecordKey = getParentRecordKey(astNode, variables);

  if (
    networkResponseData == null ||
    isScalarOrEmptyArray(networkResponseData)
  ) {
    const existingValue = targetStoreRecord[parentRecordKey];
    targetStoreRecord[parentRecordKey] = networkResponseData;
    return existingValue !== networkResponseData;
  } else {
    throw new Error('Unexpected object array when normalizing scalar');
  }
}

/**
 * Mutate targetParentRecord with a given linked field ast node.
 */
function normalizeLinkedField(
  environment: IsographEnvironment,
  astNode: NormalizationLinkedField,
  networkResponseParentRecord: NetworkResponseObject,
  targetParentRecord: StoreRecord,
  targetParentRecordId: ParentRecordId,
  variables: Variables,
  nestedRefetchQueries: RefetchQueryNormalizationArtifactWrapper[],
  mutableEncounteredIds: EncounteredIds,
  root: ParentRecordId,
): RecordHasBeenUpdated {
  const networkResponseKey = getNetworkResponseKey(astNode);
  const networkResponseData = networkResponseParentRecord[networkResponseKey];
  const parentRecordKey = getParentRecordKey(astNode, variables);
  const existingValue = targetParentRecord[parentRecordKey];

  if (networkResponseData == null) {
    targetParentRecord[parentRecordKey] = null;
    return existingValue !== null;
  }

  if (isScalarButNotEmptyArray(networkResponseData)) {
    throw new Error(
      'Unexpected scalar network response when normalizing a linked field',
    );
  }

  if (Array.isArray(networkResponseData)) {
    // TODO check astNode.plural or the like
    const dataIds: Link[] = [];
    for (let i = 0; i < networkResponseData.length; i++) {
      const networkResponseObject = networkResponseData[i];
      const newStoreRecordId = normalizeNetworkResponseObject(
        environment,
        astNode,
        networkResponseObject,
        targetParentRecordId,
        variables,
        i,
        nestedRefetchQueries,
        mutableEncounteredIds,
        root,
      );

      const __typename =
        astNode.concreteType ?? networkResponseObject[TYPENAME_FIELD_NAME];
      if (!__typename) {
        throw new Error(
          'Unexpected missing __typename in network response when normalizing a linked field. ' +
            'This is indicative of bug in Isograph.',
        );
      }
      dataIds.push({
        __link: newStoreRecordId,
        __typename,
      });
    }
    targetParentRecord[parentRecordKey] = dataIds;
    return !dataIdsAreTheSame(existingValue, dataIds);
  } else {
    const newStoreRecordId = normalizeNetworkResponseObject(
      environment,
      astNode,
      networkResponseData,
      targetParentRecordId,
      variables,
      null,
      nestedRefetchQueries,
      mutableEncounteredIds,
      root,
    );

    let __typename =
      astNode.concreteType ?? networkResponseData[TYPENAME_FIELD_NAME];

    if (!__typename) {
      throw new Error(
        'Unexpected missing __typename in network response when normalizing a linked field. ' +
          'This is indicative of bug in Isograph.',
      );
    }

    targetParentRecord[parentRecordKey] = {
      __link: newStoreRecordId,
      __typename,
    };

    const link = getLink(existingValue);
    return link?.__link !== newStoreRecordId || link.__typename !== __typename;
  }
}

/**
 * Mutate targetParentRecord with a given linked field ast node.
 */
function normalizeInlineFragment(
  environment: IsographEnvironment,
  astNode: NormalizationInlineFragment,
  networkResponseParentRecord: NetworkResponseObject,
  targetParentRecord: StoreRecord,
  targetParentRecordId: ParentRecordId,
  variables: Variables,
  nestedRefetchQueries: RefetchQueryNormalizationArtifactWrapper[],
  mutableEncounteredIds: EncounteredIds,
  root: ParentRecordId,
): RecordHasBeenUpdated {
  const typeToRefineTo = astNode.type;
  if (networkResponseParentRecord[TYPENAME_FIELD_NAME] === typeToRefineTo) {
    const hasBeenModified = normalizeDataIntoRecord(
      environment,
      astNode.selections,
      networkResponseParentRecord,
      targetParentRecord,
      targetParentRecordId,
      variables,
      nestedRefetchQueries,
      mutableEncounteredIds,
      root,
    );
    return hasBeenModified;
  }
  return false;
}

function dataIdsAreTheSame(
  existingValue: DataTypeValue,
  newDataIds: Link[],
): boolean {
  if (Array.isArray(existingValue)) {
    if (newDataIds.length !== existingValue.length) {
      return false;
    }
    for (let i = 0; i < newDataIds.length; i++) {
      const maybeLink = getLink(existingValue[i]);
      if (maybeLink !== null) {
        if (
          newDataIds[i].__link !== maybeLink.__link ||
          newDataIds[i].__typename !== maybeLink.__typename
        ) {
          return false;
        }
      }
    }
    return true;
  } else {
    return false;
  }
}

function normalizeNetworkResponseObject(
  environment: IsographEnvironment,
  astNode: NormalizationLinkedField,
  networkResponseData: NetworkResponseObject,
  targetParentRecordId: ParentRecordId,
  variables: Variables,
  index: number | null,
  nestedRefetchQueries: RefetchQueryNormalizationArtifactWrapper[],
  mutableEncounteredIds: EncounteredIds,
  queryType: ParentRecordId,
): DataId /* The id of the modified or newly created item */ {
  const newStoreRecordId = getDataIdOfNetworkResponse(
    targetParentRecordId,
    networkResponseData,
    astNode,
    variables,
    index,
    queryType,
  );
  const __typename =
    astNode.concreteType ?? networkResponseData[TYPENAME_FIELD_NAME];

  if (!__typename) {
    throw new Error(
      'Unexpected missing __typename in network response object. ' +
        'This is indicative of bug in Isograph.',
    );
  }

  const recordsById = (environment.store[__typename] ??= {});
  const newStoreRecord = (recordsById[newStoreRecordId] ??= {});

  normalizeDataIntoRecord(
    environment,
    astNode.selections,
    networkResponseData,
    newStoreRecord,
    { id: newStoreRecordId, concreteType: __typename },
    variables,
    nestedRefetchQueries,
    mutableEncounteredIds,
    queryType,
  );

  return newStoreRecordId;
}

function isScalarOrEmptyArray(
  data: NonNullable<NetworkResponseValue>,
): data is NetworkResponseScalarValue | NetworkResponseScalarValue[] {
  // N.B. empty arrays count as empty arrays of scalar fields.
  if (Array.isArray(data)) {
    // This is maybe fixed in a new version of Typescript??
    return (data as any).every((x: any) => isScalarOrEmptyArray(x));
  }
  const isScalarValue =
    typeof data === 'string' ||
    typeof data === 'number' ||
    typeof data === 'boolean';
  return isScalarValue;
}

function isScalarButNotEmptyArray(
  data: NonNullable<NetworkResponseValue>,
): data is NetworkResponseScalarValue | NetworkResponseScalarValue[] {
  // N.B. empty arrays count as empty arrays of linked fields.
  if (Array.isArray(data)) {
    if (data.length === 0) {
      return false;
    }
    // This is maybe fixed in a new version of Typescript??
    return (data as any).every((x: any) => isScalarOrEmptyArray(x));
  }
  const isScalarValue =
    typeof data === 'string' ||
    typeof data === 'number' ||
    typeof data === 'boolean';
  return isScalarValue;
}

export function getParentRecordKey(
  astNode:
    | NormalizationLinkedField
    | NormalizationScalarField
    | ReaderLinkedField
    | ReaderScalarField,
  variables: Variables,
): string {
  let parentRecordKey = astNode.fieldName;
  const fieldParameters = astNode.arguments;
  if (fieldParameters != null) {
    for (const fieldParameter of fieldParameters) {
      parentRecordKey += getStoreKeyChunkForArgument(fieldParameter, variables);
    }
  }

  return parentRecordKey;
}

function getStoreKeyChunkForArgumentValue(
  argumentValue: ArgumentValue,
  variables: Variables,
) {
  switch (argumentValue.kind) {
    case 'Literal': {
      return argumentValue.value;
    }
    case 'Variable': {
      return variables[argumentValue.name] ?? 'null';
    }
    case 'String': {
      return argumentValue.value;
    }
    case 'Enum': {
      return argumentValue.value;
    }
    default: {
      // TODO configure eslint to allow unused vars starting with _
      // Ensure we have covered all variants
      const _: never = argumentValue;
      _;
      throw new Error('Unexpected case');
    }
  }
}

function getStoreKeyChunkForArgument(argument: Argument, variables: Variables) {
  const chunk = getStoreKeyChunkForArgumentValue(argument[1], variables);
  return `${FIRST_SPLIT_KEY}${argument[0]}${SECOND_SPLIT_KEY}${chunk}`;
}

function getNetworkResponseKey(
  astNode: NormalizationLinkedField | NormalizationScalarField,
): string {
  let networkResponseKey = astNode.fieldName;
  const fieldParameters = astNode.arguments;
  if (fieldParameters != null) {
    for (const fieldParameter of fieldParameters) {
      const [argumentName, argumentValue] = fieldParameter;
      let argumentValueChunk;
      switch (argumentValue.kind) {
        case 'Literal': {
          argumentValueChunk = 'l_' + argumentValue.value;
          break;
        }
        case 'Variable': {
          argumentValueChunk = 'v_' + argumentValue.name;
          break;
        }
        case 'String': {
          argumentValueChunk = 's_' + argumentValue.value;
          break;
        }
        case 'Enum': {
          argumentValueChunk = 'e_' + argumentValue.value;
          break;
        }
        default: {
          // Ensure we have covered all variants
          let _: never = argumentValue;
          _;
          throw new Error('Unexpected case');
        }
      }
      networkResponseKey += `${FIRST_SPLIT_KEY}${argumentName}${SECOND_SPLIT_KEY}${argumentValueChunk}`;
    }
  }
  return networkResponseKey;
}

// an alias might be pullRequests____first___first____after___cursor
export const FIRST_SPLIT_KEY = '____';
export const SECOND_SPLIT_KEY = '___';

interface ParentRecordId {
  concreteType: TypeName;
  id: DataId;
}

// Returns a key to look up an item in the store
function getDataIdOfNetworkResponse(
  parentRecordId: ParentRecordId,
  dataToNormalize: NetworkResponseObject,
  astNode: NormalizationLinkedField,
  variables: Variables,
  index: number | null,
  root: ParentRecordId,
): DataId {
  // If we are dealing with nested Query, use __ROOT as id
  if (astNode.concreteType === root.concreteType) {
    return root.id;
  }

  // Check whether the dataToNormalize has an id field. If so, that is the key.
  // If not, we construct an id from the parentRecordId and the field parameters.

  const dataId = dataToNormalize.id;
  if (dataId != null) {
    return dataId;
  }

  let storeKey = `${parentRecordId.concreteType}:${parentRecordId.id}.${astNode.fieldName}`;
  if (index != null) {
    storeKey += `.${index}`;
  }

  const fieldParameters = astNode.arguments;
  if (fieldParameters == null) {
    return storeKey;
  }

  for (const fieldParameter of fieldParameters) {
    storeKey += getStoreKeyChunkForArgument(fieldParameter, variables);
  }
  return storeKey;
}<|MERGE_RESOLUTION|>--- conflicted
+++ resolved
@@ -3,17 +3,6 @@
   ItemCleanupPair,
   ParentCache,
 } from '@isograph/react-disposable-state';
-import {
-  DataId,
-  ROOT_ID,
-  StoreRecord,
-  Link,
-  type IsographEnvironment,
-  DataTypeValue,
-  getLink,
-  FragmentSubscription,
-  type TypeName,
-} from './IsographEnvironment';
 import {
   IsographEntrypoint,
   NormalizationAst,
@@ -22,18 +11,29 @@
   NormalizationScalarField,
   RefetchQueryNormalizationArtifactWrapper,
 } from '../core/entrypoint';
+import {
+  ExtractParameters,
+  FragmentReference,
+  Variables,
+} from './FragmentReference';
+import {
+  DataId,
+  DataTypeValue,
+  FragmentSubscription,
+  Link,
+  ROOT_ID,
+  StoreRecord,
+  getLink,
+  type IsographEnvironment,
+  type TypeName,
+} from './IsographEnvironment';
+import { wrapResolvedValue } from './PromiseWrapper';
+import { mergeObjectsUsingReaderAst } from './areEqualWithDeepComparison';
+import { logMessage } from './logging';
+import { makeNetworkRequest } from './makeNetworkRequest';
+import { WithEncounteredRecords, readButDoNotEvaluate } from './read';
 import { ReaderLinkedField, ReaderScalarField, type ReaderAst } from './reader';
 import { Argument, ArgumentValue } from './util';
-import { WithEncounteredRecords, readButDoNotEvaluate } from './read';
-import {
-  FragmentReference,
-  Variables,
-  ExtractParameters,
-} from './FragmentReference';
-import { mergeObjectsUsingReaderAst } from './areEqualWithDeepComparison';
-import { makeNetworkRequest } from './makeNetworkRequest';
-import { wrapResolvedValue } from './PromiseWrapper';
-import { logMessage } from './logging';
 
 export const TYPENAME_FIELD_NAME = '__typename';
 
@@ -145,28 +145,16 @@
 ): EncounteredIds {
   const encounteredIds: EncounteredIds = new Map();
 
-<<<<<<< HEAD
-  // @ts-expect-error
-  if (typeof window !== 'undefined' && window.__LOG) {
-    console.log(
-      'about to normalize',
-      normalizationAst,
-      networkResponse,
-      variables,
-    );
-  }
-
-  const recordsById = (environment.store[root.concreteType] ??= {});
-  const newStoreRecord = (recordsById[root.id] ??= {});
-
-=======
   logMessage(environment, {
     kind: 'AboutToNormalize',
     normalizationAst,
     networkResponse,
     variables,
   });
->>>>>>> 6bd3135f
+
+  const recordsById = (environment.store[root.concreteType] ??= {});
+  const newStoreRecord = (recordsById[root.id] ??= {});
+
   normalizeDataIntoRecord(
     environment,
     normalizationAst,
