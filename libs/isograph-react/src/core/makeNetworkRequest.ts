--- conflicted
+++ resolved
@@ -22,12 +22,8 @@
   wrapResolvedValue,
 } from './PromiseWrapper';
 import { readButDoNotEvaluate } from './read';
-<<<<<<< HEAD
-import { getOrCreateCachedComponent } from './componentCache';
 import type { StartUpdate } from './reader';
 import { startUpdate } from './startUpdate';
-=======
->>>>>>> c1486166
 
 let networkRequestId = 0;
 
