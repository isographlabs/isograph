--- conflicted
+++ resolved
@@ -306,19 +306,15 @@
         return readerArtifact.resolver({
           data: fragmentResult,
           parameters: variables,
-<<<<<<< HEAD
           ...(readerArtifact.hasUpdatable
-            ? { startUpdate: startUpdate(environment, fragmentResult) }
+            ? {
+                startUpdate: getOrCreateCachedStartUpdate(
+                  environment,
+                  fragment,
+                  artifact.readerWithRefetchQueries.readerArtifact.fieldName,
+                ),
+              }
             : undefined),
-=======
-          startUpdate: readerArtifact.hasUpdatable
-            ? getOrCreateCachedStartUpdate(
-                environment,
-                fragment,
-                artifact.readerWithRefetchQueries.readerArtifact.fieldName,
-              )
-            : undefined,
->>>>>>> 3b053bd1
         });
       }
       default: {
