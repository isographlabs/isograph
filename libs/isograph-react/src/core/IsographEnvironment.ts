import { ParentCache } from '@isograph/react-disposable-state';
import { RetainedQuery } from './garbageCollection';
import { WithEncounteredRecords } from './read';
import { FragmentReference, Variables } from './FragmentReference';
import { PromiseWrapper, wrapPromise } from './PromiseWrapper';
import { IsographEntrypoint } from './entrypoint';
import type { ReaderAst } from './reader';
import { LogFunction, WrappedLogFunction } from './logging';

export type ComponentOrFieldName = string;
export type StringifiedArgs = string;
type ComponentCache = {
  [key: DataId]: {
    [key: ComponentOrFieldName]: { [key: StringifiedArgs]: React.FC<any> };
  };
};

export type FragmentSubscription<
  TReadFromStore extends { parameters: object; data: object },
> = {
  readonly kind: 'FragmentSubscription';
  readonly callback: (
    newEncounteredDataAndRecords: WithEncounteredRecords<TReadFromStore>,
  ) => void;
  /** The value read out from the previous call to readButDoNotEvaluate */
  readonly encounteredDataAndRecords: WithEncounteredRecords<TReadFromStore>;
  readonly fragmentReference: FragmentReference<TReadFromStore, any>;
  readonly readerAst: ReaderAst<TReadFromStore>;
};

type AnyChangesToRecordSubscription = {
  readonly kind: 'AnyChangesToRecord';
  readonly callback: () => void;
<<<<<<< HEAD
  readonly recordId: DataId;
  readonly typeName: TypeName;
=======
  readonly recordLink: Link;
>>>>>>> 1c9d51fd
};

type AnyRecordSubscription = {
  readonly kind: 'AnyRecords';
  readonly callback: () => void;
};

type Subscription =
  | FragmentSubscription<{ parameters: object; data: object }>
  | AnyChangesToRecordSubscription
  | AnyRecordSubscription;
type Subscriptions = Set<Subscription>;
// Should this be a map?
type CacheMap<T> = { [index: string]: ParentCache<T> };

export type IsographEnvironment = {
  readonly store: IsographStore;
  readonly networkFunction: IsographNetworkFunction;
  readonly missingFieldHandler: MissingFieldHandler | null;
  readonly componentCache: ComponentCache;
  readonly subscriptions: Subscriptions;
  // N.B. this must be <any, any>, but all *usages* of this should go through
  // a function that adds type parameters.
  readonly fragmentCache: CacheMap<FragmentReference<any, any>>;
  // TODO make this a CacheMap and add GC
  readonly entrypointArtifactCache: Map<
    string,
    PromiseWrapper<IsographEntrypoint<any, any>>
  >;
  readonly retainedQueries: Set<RetainedQuery>;
  readonly gcBuffer: Array<RetainedQuery>;
  readonly gcBufferSize: number;
  readonly loggers: Set<WrappedLogFunction>;
};

export type MissingFieldHandler = (
  storeRecord: StoreRecord,
  root: Link,
  fieldName: string,
  arguments_: { [index: string]: any } | null,
  variables: Variables | null,
) => Link | undefined;

export type IsographNetworkFunction = (
  queryText: string,
  variables: Variables,
) => Promise<any>;

export type Link = {
  readonly __link: DataId;
  readonly __typename: TypeName;
};

export type DataTypeValue =
  // N.B. undefined is here to support optional id's, but
  // undefined should not *actually* be present in the store.
  | undefined
  // Singular scalar fields:
  | number
  | boolean
  | string
  | null
  // Singular linked fields:
  | Link
  // Plural scalar and linked fields:
  | DataTypeValue[];

export type StoreRecord = {
  [index: DataId | string]: DataTypeValue;
  // TODO __typename?: T, which is restricted to being a concrete string
  // TODO this shouldn't always be named id
  readonly id?: DataId;
};

export type TypeName = string;
export type DataId = string;

export const ROOT_ID: DataId & '__ROOT' = '__ROOT';

export type IsographStore = {
  [index: TypeName]: {
    [index: DataId]: StoreRecord | null;
  } | null;
  readonly Query: {
    readonly __ROOT: StoreRecord;
  };
};

const DEFAULT_GC_BUFFER_SIZE = 10;
export function createIsographEnvironment(
  store: IsographStore,
  networkFunction: IsographNetworkFunction,
  missingFieldHandler?: MissingFieldHandler | null,
  logFunction?: LogFunction | null,
): IsographEnvironment {
  return {
    store,
    networkFunction,
    missingFieldHandler: missingFieldHandler ?? null,
    componentCache: {},
    subscriptions: new Set(),
    fragmentCache: {},
    entrypointArtifactCache: new Map(),
    retainedQueries: new Set(),
    gcBuffer: [],
    gcBufferSize: DEFAULT_GC_BUFFER_SIZE,
    loggers: logFunction != null ? new Set([{ log: logFunction }]) : new Set(),
  };
}

export function createIsographStore(): IsographStore {
  return {
    Query: {
      [ROOT_ID]: {},
    },
  };
}

export function defaultMissingFieldHandler(
  _storeRecord: StoreRecord,
  _root: Link,
  fieldName: string,
  arguments_: { [index: string]: any } | null,
  variables: Variables | null,
): Link | undefined {
  if (fieldName === 'node' || fieldName === 'user') {
    const variable = arguments_?.['id'];
    const value = variables?.[variable];

    // TODO can we handle explicit nulls here too? Probably, after wrapping in objects
    if (typeof value === 'string') {
      return { __link: value, __typename: 'Pet' };
    }
  }
}

export function assertLink(link: DataTypeValue): Link | null | undefined {
  if (Array.isArray(link)) {
    throw new Error('Unexpected array');
  }
  if (link == null) {
    return link;
  }
  if (typeof link === 'object') {
    return link;
  }
  throw new Error('Invalid link');
}

export function getLink(maybeLink: DataTypeValue): Link | null {
  if (
    maybeLink != null &&
    typeof maybeLink === 'object' &&
    '__link' in maybeLink &&
    maybeLink.__link != null &&
    '__typename' in maybeLink &&
    maybeLink.__typename != null
  ) {
    return maybeLink;
  }
  return null;
}

export function getOrLoadIsographArtifact(
  environment: IsographEnvironment,
  key: string,
  loader: () => Promise<IsographEntrypoint<any, any>>,
): PromiseWrapper<IsographEntrypoint<any, any>> {
  const value = environment.entrypointArtifactCache.get(key);
  if (value != null) {
    return value;
  }
  const wrapped = wrapPromise(loader());
  environment.entrypointArtifactCache.set(key, wrapped);
  return wrapped;
}<|MERGE_RESOLUTION|>--- conflicted
+++ resolved
@@ -1,11 +1,11 @@
 import { ParentCache } from '@isograph/react-disposable-state';
-import { RetainedQuery } from './garbageCollection';
-import { WithEncounteredRecords } from './read';
 import { FragmentReference, Variables } from './FragmentReference';
 import { PromiseWrapper, wrapPromise } from './PromiseWrapper';
 import { IsographEntrypoint } from './entrypoint';
+import { RetainedQuery } from './garbageCollection';
+import { LogFunction, WrappedLogFunction } from './logging';
+import { WithEncounteredRecords } from './read';
 import type { ReaderAst } from './reader';
-import { LogFunction, WrappedLogFunction } from './logging';
 
 export type ComponentOrFieldName = string;
 export type StringifiedArgs = string;
@@ -31,12 +31,7 @@
 type AnyChangesToRecordSubscription = {
   readonly kind: 'AnyChangesToRecord';
   readonly callback: () => void;
-<<<<<<< HEAD
-  readonly recordId: DataId;
-  readonly typeName: TypeName;
-=======
   readonly recordLink: Link;
->>>>>>> 1c9d51fd
 };
 
 type AnyRecordSubscription = {
