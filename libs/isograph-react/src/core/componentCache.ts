import { stableCopy } from './cache';
import { IsographEnvironment } from './IsographEnvironment';
import { FragmentReference } from './FragmentReference';
import { useReadAndSubscribe } from '../react/useReadAndSubscribe';
import { NetworkRequestReaderOptions } from './read';
import { readPromise } from './PromiseWrapper';
import { logMessage } from './logging';

export function getOrCreateCachedComponent(
  environment: IsographEnvironment,
  componentName: string,
  fragmentReference: FragmentReference<any, any>,
  networkRequestOptions: NetworkRequestReaderOptions,
): React.FC<any> {
  // cachedComponentsById is a three layer cache: id, then component name, then
  // stringified args. These three, together, uniquely identify a read at a given
  // time.
  const cachedComponentsById = environment.componentCache;

<<<<<<< HEAD
  cachedComponentsById[
    fragmentReference.root.__typename + ':' + fragmentReference.root.__link
  ] =
    cachedComponentsById[
      fragmentReference.root.__typename + ':' + fragmentReference.root.__link
    ] ?? {};
  const componentsByName =
    cachedComponentsById[
      fragmentReference.root.__typename + ':' + fragmentReference.root.__link
    ];
=======
  const recordLink = fragmentReference.root.__link;

  const componentsByName = (cachedComponentsById[recordLink] ??= {});
>>>>>>> 1c9d51fd

  componentsByName[componentName] = componentsByName[componentName] ?? {};
  const byArgs = componentsByName[componentName];

  const stringifiedArgs = JSON.stringify(
    stableCopy(fragmentReference.variables),
  );
  byArgs[stringifiedArgs] =
    byArgs[stringifiedArgs] ??
    (() => {
      function Component(additionalRuntimeProps: { [key: string]: any }) {
        const readerWithRefetchQueries = readPromise(
          fragmentReference.readerWithRefetchQueries,
        );

        const data = useReadAndSubscribe(
          fragmentReference,
          networkRequestOptions,
          readerWithRefetchQueries.readerArtifact.readerAst,
        );

        logMessage(environment, {
          kind: 'ComponentRerendered',
          componentName,
          rootLink: fragmentReference.root,
        });

        const firstParameter = {
          data,
          parameters: fragmentReference.variables,
        };

        return readerWithRefetchQueries.readerArtifact.resolver(
          firstParameter,
          additionalRuntimeProps,
        );
      }
      Component.displayName = `${componentName} (id: ${fragmentReference.root}) @component`;
      return Component;
    })();
  return byArgs[stringifiedArgs];
}<|MERGE_RESOLUTION|>--- conflicted
+++ resolved
@@ -1,10 +1,10 @@
+import { useReadAndSubscribe } from '../react/useReadAndSubscribe';
 import { stableCopy } from './cache';
+import { FragmentReference } from './FragmentReference';
 import { IsographEnvironment } from './IsographEnvironment';
-import { FragmentReference } from './FragmentReference';
-import { useReadAndSubscribe } from '../react/useReadAndSubscribe';
+import { logMessage } from './logging';
+import { readPromise } from './PromiseWrapper';
 import { NetworkRequestReaderOptions } from './read';
-import { readPromise } from './PromiseWrapper';
-import { logMessage } from './logging';
 
 export function getOrCreateCachedComponent(
   environment: IsographEnvironment,
@@ -17,22 +17,9 @@
   // time.
   const cachedComponentsById = environment.componentCache;
 
-<<<<<<< HEAD
-  cachedComponentsById[
-    fragmentReference.root.__typename + ':' + fragmentReference.root.__link
-  ] =
-    cachedComponentsById[
-      fragmentReference.root.__typename + ':' + fragmentReference.root.__link
-    ] ?? {};
-  const componentsByName =
-    cachedComponentsById[
-      fragmentReference.root.__typename + ':' + fragmentReference.root.__link
-    ];
-=======
   const recordLink = fragmentReference.root.__link;
 
   const componentsByName = (cachedComponentsById[recordLink] ??= {});
->>>>>>> 1c9d51fd
 
   componentsByName[componentName] = componentsByName[componentName] ?? {};
   const byArgs = componentsByName[componentName];
