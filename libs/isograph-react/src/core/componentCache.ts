--- conflicted
+++ resolved
@@ -48,25 +48,11 @@
           readerWithRefetchQueries.readerArtifact.readerAst,
         );
 
-<<<<<<< HEAD
-        // @ts-expect-error
-        if (typeof window !== 'undefined' && window.__LOG) {
-          console.log(
-            'Component re-rendered: ' +
-              componentName +
-              ' ' +
-              fragmentReference.root.__typename +
-              ' ' +
-              fragmentReference.root.__link,
-          );
-        }
-=======
         logMessage(environment, {
           kind: 'ComponentRerendered',
           componentName,
           rootId: fragmentReference.root,
         });
->>>>>>> 6bd3135f
 
         const firstParameter = {
           data,
