--- conflicted
+++ resolved
@@ -35,13 +35,7 @@
 } from './PromiseWrapper';
 import { ReaderAst, type StartUpdate } from './reader';
 import { Arguments } from './util';
-<<<<<<< HEAD
-import { logMessage } from './logging';
-import { CleanupFn } from '@isograph/disposable-types';
-import { FetchOptions } from './check';
 import { startUpdate } from './startUpdate';
-=======
->>>>>>> c1486166
 
 export type WithEncounteredRecords<T> = {
   readonly encounteredRecords: EncounteredIds;
