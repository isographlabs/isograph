<<<<<<< HEAD
import { CleanupFn } from '@isograph/isograph-disposable-types/dist';
import {
  getParentRecordKey,
  insertIfNotExists,
  onNextChangeToRecord,
  type EncounteredIds,
} from './cache';
=======
import { getParentRecordKey, onNextChangeToRecord } from './cache';
>>>>>>> 1ed9144e
import { getOrCreateCachedComponent } from './componentCache';
import {
  IsographEntrypoint,
  RefetchQueryNormalizationArtifactWrapper,
} from './entrypoint';
import {
  FragmentReference,
  Variables,
  ExtractData,
  ExtractParameters,
} from './FragmentReference';
import {
  assertLink,
  getOrLoadIsographArtifact,
  IsographEnvironment,
  type Link,
} from './IsographEnvironment';
import { makeNetworkRequest } from './makeNetworkRequest';
import {
  getPromiseState,
  PromiseWrapper,
  readPromise,
  wrapPromise,
  wrapResolvedValue,
} from './PromiseWrapper';
import { ReaderAst } from './reader';
import { Arguments } from './util';
import { logMessage } from './logging';
import { CleanupFn } from '@isograph/disposable-types';

export type WithEncounteredRecords<T> = {
  readonly encounteredRecords: EncounteredIds;
  readonly item: ExtractData<T>;
};

export function readButDoNotEvaluate<
  TReadFromStore extends { parameters: object; data: object },
>(
  environment: IsographEnvironment,
  fragmentReference: FragmentReference<TReadFromStore, unknown>,
  networkRequestOptions: NetworkRequestReaderOptions,
): WithEncounteredRecords<TReadFromStore> {
  const mutableEncounteredRecords: EncounteredIds = new Map();

  const readerWithRefetchQueries = readPromise(
    fragmentReference.readerWithRefetchQueries,
  );

  const response = readData(
    environment,
    readerWithRefetchQueries.readerArtifact.readerAst,
    fragmentReference.root,
    fragmentReference.variables ?? {},
    readerWithRefetchQueries.nestedRefetchQueries,
    fragmentReference.networkRequest,
    networkRequestOptions,
    mutableEncounteredRecords,
  );

  logMessage(environment, {
    kind: 'DoneReading',
    response,
  });

  if (response.kind === 'MissingData') {
    // There are two cases here that we care about:
    // 1. the network request is in flight, we haven't suspend on it, and we want
    //    to throw if it errors out. So, networkRequestOptions.suspendIfInFlight === false
    //    and networkRequestOptions.throwOnNetworkError === true.
    // 2. everything else
    //
    // In the first case, we cannot simply throw onNextChange, because if the network
    // response errors out, we will not update the store, so the onNextChange promise
    // will not resolve.
    if (
      !networkRequestOptions.suspendIfInFlight &&
      networkRequestOptions.throwOnNetworkError
    ) {
      // TODO assert that the network request state is not Err
      throw new Promise((resolve, reject) => {
        onNextChangeToRecord(environment, response.recordLink).then(resolve);
        fragmentReference.networkRequest.promise.catch(reject);
      });
    }
    throw onNextChangeToRecord(environment, response.recordLink);
  } else {
    return {
      encounteredRecords: mutableEncounteredRecords,
      item: response.data,
    };
  }
}

export type ReadDataResult<TReadFromStore> =
  | {
      readonly kind: 'Success';
      readonly data: ExtractData<TReadFromStore>;
      readonly encounteredRecords: EncounteredIds;
    }
  | {
      readonly kind: 'MissingData';
      readonly reason: string;
      readonly nestedReason?: ReadDataResult<unknown>;
      readonly recordLink: Link;
    };

function readData<TReadFromStore>(
  environment: IsographEnvironment,
  ast: ReaderAst<TReadFromStore>,
  root: Link,
  variables: ExtractParameters<TReadFromStore>,
  nestedRefetchQueries: RefetchQueryNormalizationArtifactWrapper[],
  networkRequest: PromiseWrapper<void, any>,
  networkRequestOptions: NetworkRequestReaderOptions,
  mutableEncounteredRecords: EncounteredIds,
): ReadDataResult<TReadFromStore> {
  const encounteredIds = insertIfNotExists(
    mutableEncounteredRecords,
    root.__typename,
    new Set(),
  );
  encounteredIds.add(root.__link);
  let storeRecord = environment.store[root.__typename]?.[root.__link];
  if (storeRecord === undefined) {
    return {
      kind: 'MissingData',
      reason: 'No record for root ' + root.__link,
      recordLink: root,
    };
  }

  if (storeRecord === null) {
    return {
      kind: 'Success',
      data: null as any,
      encounteredRecords: mutableEncounteredRecords,
    };
  }

  let target: { [index: string]: any } = {};

  for (const field of ast) {
    switch (field.kind) {
      case 'Scalar': {
        const storeRecordName = getParentRecordKey(field, variables);
        const value = storeRecord[storeRecordName];
        // TODO consider making scalars into discriminated unions. This probably has
        // to happen for when we handle errors.
        if (value === undefined) {
          return {
            kind: 'MissingData',
            reason:
              'No value for ' + storeRecordName + ' on root ' + root.__link,
            recordLink: root,
          };
        }
        target[field.alias ?? field.fieldName] = value;
        break;
      }
      case 'Linked': {
        const storeRecordName = getParentRecordKey(field, variables);
        const value = storeRecord[storeRecordName];
        if (Array.isArray(value)) {
          const results = [];
          for (const item of value) {
            const link = assertLink(item);
            if (link === undefined) {
              return {
                kind: 'MissingData',
                reason:
                  'No link for ' +
                  storeRecordName +
                  ' on root ' +
                  root.__link +
                  '. Link is ' +
                  JSON.stringify(item),
                recordLink: root,
              };
            } else if (link === null) {
              results.push(null);
              continue;
            }

            const result = readData(
              environment,
              field.selections,
              link,
              variables,
              nestedRefetchQueries,
              networkRequest,
              networkRequestOptions,
              mutableEncounteredRecords,
            );
            if (result.kind === 'MissingData') {
              return {
                kind: 'MissingData',
                reason:
                  'Missing data for ' +
                  storeRecordName +
                  ' on root ' +
                  root.__link +
                  '. Link is ' +
                  JSON.stringify(item),
                nestedReason: result,
                recordLink: result.recordLink,
              };
            }
            results.push(result.data);
          }
          target[field.alias ?? field.fieldName] = results;
          break;
        }
        let link = assertLink(value);
        if (link === undefined) {
          // TODO make this configurable, and also generated and derived from the schema
          const missingFieldHandler = environment.missingFieldHandler;

          const altLink = missingFieldHandler?.(
            storeRecord,
            root,
            field.fieldName,
            field.arguments,
            variables,
          );
          logMessage(environment, {
            kind: 'MissingFieldHandlerCalled',
            root,
            storeRecord,
            fieldName: field.fieldName,
            arguments: field.arguments,
            variables,
          });

          if (altLink === undefined) {
            return {
              kind: 'MissingData',
              reason:
                'No link for ' +
                storeRecordName +
                ' on root ' +
                root.__link +
                '. Link is ' +
                JSON.stringify(value),
              recordLink: root,
            };
          } else {
            link = altLink;
          }
        } else if (link === null) {
          target[field.alias ?? field.fieldName] = null;
          break;
        }
        const targetId = link;
        const data = readData(
          environment,
          field.selections,
          targetId,
          variables,
          nestedRefetchQueries,
          networkRequest,
          networkRequestOptions,
          mutableEncounteredRecords,
        );
        if (data.kind === 'MissingData') {
          return {
            kind: 'MissingData',
            reason:
              'Missing data for ' + storeRecordName + ' on root ' + root.__link,
            nestedReason: data,
            recordLink: data.recordLink,
          };
        }
        target[field.alias ?? field.fieldName] = data.data;
        break;
      }
      case 'ImperativelyLoadedField': {
        // First, we read the data using the refetch reader AST (i.e. read out the
        // id field).
        const data = readData(
          environment,
          field.refetchReaderArtifact.readerAst,
          root,
          variables,
          // Refetch fields just read the id, and don't need refetch query artifacts
          [],
          // This is probably indicative of the fact that we are doing redundant checks
          // on the status of this network request...
          networkRequest,
          networkRequestOptions,
          mutableEncounteredRecords,
        );
        if (data.kind === 'MissingData') {
          return {
            kind: 'MissingData',
            reason:
              'Missing data for ' + field.alias + ' on root ' + root.__link,
            nestedReason: data,
            recordLink: data.recordLink,
          };
        } else {
          const refetchQueryIndex = field.refetchQuery;
          if (refetchQueryIndex == null) {
            throw new Error('refetchQuery is null in RefetchField');
          }
          const refetchQuery = nestedRefetchQueries[refetchQueryIndex];
          const refetchQueryArtifact = refetchQuery.artifact;
          const allowedVariables = refetchQuery.allowedVariables;

          // Second, we allow the user to call the resolver, which will ultimately
          // use the resolver reader AST to get the resolver parameters.
          target[field.alias] = (args: any) => [
            // Stable id
            root.__link + '__' + field.name,
            // Fetcher
            field.refetchReaderArtifact.resolver(
              environment,
              refetchQueryArtifact,
              data.data,
              filterVariables({ ...args, ...variables }, allowedVariables),
              root,
              // TODO these params should be removed
              null,
              [],
            ),
          ];
        }
        break;
      }
      case 'Resolver': {
        const usedRefetchQueries = field.usedRefetchQueries;
        const resolverRefetchQueries = usedRefetchQueries.map(
          (index) => nestedRefetchQueries[index],
        );

        switch (field.readerArtifact.kind) {
          case 'EagerReaderArtifact': {
            const data = readData(
              environment,
              field.readerArtifact.readerAst,
              root,
              generateChildVariableMap(variables, field.arguments),
              resolverRefetchQueries,
              networkRequest,
              networkRequestOptions,
              mutableEncounteredRecords,
            );
            if (data.kind === 'MissingData') {
              return {
                kind: 'MissingData',
                reason:
                  'Missing data for ' + field.alias + ' on root ' + root.__link,
                nestedReason: data,
                recordLink: data.recordLink,
              };
            } else {
              const firstParameter = {
                data: data.data,
                parameters: variables,
              };
              target[field.alias] =
                field.readerArtifact.resolver(firstParameter);
            }
            break;
          }
          case 'ComponentReaderArtifact': {
            target[field.alias] = getOrCreateCachedComponent(
              environment,
              field.readerArtifact.componentName,
              {
                kind: 'FragmentReference',
                readerWithRefetchQueries: wrapResolvedValue({
                  kind: 'ReaderWithRefetchQueries',
                  readerArtifact: field.readerArtifact,
                  nestedRefetchQueries: resolverRefetchQueries,
                }),
                root,
                variables: generateChildVariableMap(variables, field.arguments),
                networkRequest,
              } as const,
              networkRequestOptions,
            );
            break;
          }
          default: {
            let _: never = field.readerArtifact;
            _;
            throw new Error('Unexpected kind');
          }
        }
        break;
      }
      case 'LoadablySelectedField': {
        const refetchReaderParams = readData(
          environment,
          field.refetchReaderAst,
          root,
          variables,
          // Refetch fields just read the id, and don't need refetch query artifacts
          [],
          networkRequest,
          networkRequestOptions,
          mutableEncounteredRecords,
        );
        if (refetchReaderParams.kind === 'MissingData') {
          return {
            kind: 'MissingData',
            reason:
              'Missing data for ' + field.alias + ' on root ' + root.__link,
            nestedReason: refetchReaderParams,
            recordLink: refetchReaderParams.recordLink,
          };
        } else {
          target[field.alias] = (args: any) => {
            // TODO we should use the reader AST for this
            const includeReadOutData = (variables: any, readOutData: any) => {
              variables.id = readOutData.id;
              return variables;
            };
            const localVariables = includeReadOutData(
              args ?? {},
              refetchReaderParams.data,
            );
            writeQueryArgsToVariables(
              localVariables,
              field.queryArguments,
              variables,
            );

            return [
              // Stable id
              root.__typename +
                ':' +
                root.__link +
                '/' +
                field.name +
                '/' +
                stableStringifyArgs(localVariables),
              // Fetcher
              () => {
                const fragmentReferenceAndDisposeFromEntrypoint = (
                  entrypoint: IsographEntrypoint<any, any>,
                ): [FragmentReference<any, any>, CleanupFn] => {
                  const [networkRequest, disposeNetworkRequest] =
                    makeNetworkRequest(environment, entrypoint, localVariables);

                  const fragmentReference: FragmentReference<any, any> = {
                    kind: 'FragmentReference',
                    readerWithRefetchQueries: wrapResolvedValue({
                      kind: 'ReaderWithRefetchQueries',
                      readerArtifact:
                        entrypoint.readerWithRefetchQueries.readerArtifact,
                      nestedRefetchQueries:
                        entrypoint.readerWithRefetchQueries
                          .nestedRefetchQueries,
                    } as const),

                    // TODO localVariables is not guaranteed to have an id field
                    root,
                    variables: localVariables,
                    networkRequest,
                  };
                  return [fragmentReference, disposeNetworkRequest];
                };

                if (field.entrypoint.kind === 'Entrypoint') {
                  return fragmentReferenceAndDisposeFromEntrypoint(
                    field.entrypoint,
                  );
                } else {
                  const isographArtifactPromiseWrapper =
                    getOrLoadIsographArtifact(
                      environment,
                      field.entrypoint.typeAndField,
                      field.entrypoint.loader,
                    );
                  const state = getPromiseState(isographArtifactPromiseWrapper);
                  if (state.kind === 'Ok') {
                    return fragmentReferenceAndDisposeFromEntrypoint(
                      state.value,
                    );
                  } else {
                    // Promise is pending or thrown

                    let entrypointLoaderState:
                      | {
                          kind: 'EntrypointNotLoaded';
                        }
                      | {
                          kind: 'NetworkRequestStarted';
                          disposeNetworkRequest: CleanupFn;
                        }
                      | { kind: 'Disposed' } = { kind: 'EntrypointNotLoaded' };

                    const networkRequest = wrapPromise(
                      isographArtifactPromiseWrapper.promise.then(
                        (entrypoint) => {
                          if (
                            entrypointLoaderState.kind === 'EntrypointNotLoaded'
                          ) {
                            const [networkRequest, disposeNetworkRequest] =
                              makeNetworkRequest(
                                environment,
                                entrypoint,
                                localVariables,
                              );
                            entrypointLoaderState = {
                              kind: 'NetworkRequestStarted',
                              disposeNetworkRequest,
                            };
                            return networkRequest.promise;
                          }
                        },
                      ),
                    );
                    const readerWithRefetchPromise =
                      isographArtifactPromiseWrapper.promise.then(
                        (entrypoint) => entrypoint.readerWithRefetchQueries,
                      );

                    const fragmentReference: FragmentReference<any, any> = {
                      kind: 'FragmentReference',
                      readerWithRefetchQueries: wrapPromise(
                        readerWithRefetchPromise,
                      ),

                      // TODO localVariables is not guaranteed to have an id field
                      root,
                      variables: localVariables,
                      networkRequest,
                    };

                    return [
                      fragmentReference,
                      () => {
                        if (
                          entrypointLoaderState.kind === 'NetworkRequestStarted'
                        ) {
                          entrypointLoaderState.disposeNetworkRequest();
                        }
                        entrypointLoaderState = { kind: 'Disposed' };
                      },
                    ];
                  }
                }
              },
            ];
          };
        }
        break;
      }
      default: {
        // Ensure we have covered all variants
        let _: never = field;
        _;
        throw new Error('Unexpected case.');
      }
    }
  }
  return {
    kind: 'Success',
    data: target as any,
    encounteredRecords: mutableEncounteredRecords,
  };
}

function filterVariables(
  variables: Variables,
  allowedVariables: string[],
): Variables {
  const result: Variables = {};
  for (const key of allowedVariables) {
    // @ts-expect-error
    result[key] = variables[key];
  }
  return result;
}

function generateChildVariableMap(
  variables: Variables,
  fieldArguments: Arguments | null,
): Variables {
  if (fieldArguments == null) {
    return {};
  }

  type Writable<T> = { -readonly [P in keyof T]: T[P] };
  const childVars: Writable<Variables> = {};
  for (const [name, value] of fieldArguments) {
    if (value.kind === 'Variable') {
      childVars[name] = variables[value.name];
    } else {
      childVars[name] = value.value;
    }
  }
  return childVars;
}

function writeQueryArgsToVariables(
  targetVariables: any,
  queryArgs: Arguments | null,
  variables: Variables,
) {
  if (queryArgs == null) {
    return;
  }
  for (const [name, argType] of queryArgs) {
    switch (argType.kind) {
      case 'Variable': {
        targetVariables[name] = variables[argType.name];
        break;
      }
      case 'Enum': {
        targetVariables[name] = argType.value;
        break;
      }
      case 'Literal': {
        targetVariables[name] = argType.value;
        break;
      }
      case 'String': {
        targetVariables[name] = argType.value;
        break;
      }
      default: {
        const _: never = argType;
        _;
        throw new Error('Unexpected case');
      }
    }
  }
}

export type NetworkRequestReaderOptions = {
  suspendIfInFlight: boolean;
  throwOnNetworkError: boolean;
};

export function getNetworkRequestOptionsWithDefaults(
  networkRequestOptions?: Partial<NetworkRequestReaderOptions> | void,
): NetworkRequestReaderOptions {
  return {
    suspendIfInFlight: networkRequestOptions?.suspendIfInFlight ?? false,
    throwOnNetworkError: networkRequestOptions?.throwOnNetworkError ?? true,
  };
}

// TODO use a description of the params for this?
// TODO call stableStringifyArgs on the variable values, as well.
// This doesn't matter for now, since we are just using primitive values
// in the demo.
function stableStringifyArgs(args: object) {
  const keys = Object.keys(args);
  keys.sort();
  let s = '';
  for (const key of keys) {
    // @ts-expect-error
    s += `${key}=${JSON.stringify(args[key])};`;
  }
  return s;
}<|MERGE_RESOLUTION|>--- conflicted
+++ resolved
@@ -1,14 +1,9 @@
-<<<<<<< HEAD
-import { CleanupFn } from '@isograph/isograph-disposable-types/dist';
 import {
   getParentRecordKey,
   insertIfNotExists,
   onNextChangeToRecord,
   type EncounteredIds,
 } from './cache';
-=======
-import { getParentRecordKey, onNextChangeToRecord } from './cache';
->>>>>>> 1ed9144e
 import { getOrCreateCachedComponent } from './componentCache';
 import {
   IsographEntrypoint,
