--- conflicted
+++ resolved
@@ -40,11 +40,8 @@
   ReaderAst,
   type ReaderImperativelyLoadedField,
   type ReaderLinkedField,
-<<<<<<< HEAD
   type ReaderLoadableField,
-=======
   type ReaderNonLoadableResolverField,
->>>>>>> 6815ceff
   type ReaderScalarField,
 } from './reader';
 import { getOrCreateCachedStartUpdate } from './startUpdate';
