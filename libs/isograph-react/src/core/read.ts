import { CleanupFn } from '@isograph/isograph-disposable-types/dist';
<<<<<<< HEAD
import { getParentRecordKey, onNextChange, type EncounteredIds } from './cache';
=======
import { getParentRecordKey, onNextChangeToRecord } from './cache';
>>>>>>> ce58404c
import { getOrCreateCachedComponent } from './componentCache';
import {
  IsographEntrypoint,
  RefetchQueryNormalizationArtifactWrapper,
} from './entrypoint';
import {
  FragmentReference,
  Variables,
  ExtractData,
  ExtractParameters,
} from './FragmentReference';
import {
  assertLink,
  DataId,
  defaultMissingFieldHandler,
  getOrLoadIsographArtifact,
  IsographEnvironment,
  type TypeName,
} from './IsographEnvironment';
import { makeNetworkRequest } from './makeNetworkRequest';
import {
  getPromiseState,
  PromiseWrapper,
  readPromise,
  wrapPromise,
  wrapResolvedValue,
} from './PromiseWrapper';
import { ReaderAst } from './reader';
import { Arguments } from './util';

export type WithEncounteredRecords<T> = {
  readonly encounteredRecords: EncounteredIds;
  readonly item: ExtractData<T>;
};

export function readButDoNotEvaluate<
  TReadFromStore extends { parameters: object; data: object },
>(
  environment: IsographEnvironment,
  fragmentReference: FragmentReference<TReadFromStore, unknown>,
  networkRequestOptions: NetworkRequestReaderOptions,
): WithEncounteredRecords<TReadFromStore> {
  const mutableEncounteredRecords: EncounteredIds = {};

  const readerWithRefetchQueries = readPromise(
    fragmentReference.readerWithRefetchQueries,
  );

  const response = readData(
    environment,
    readerWithRefetchQueries.readerArtifact.readerAst,
    fragmentReference.root,
    fragmentReference.variables ?? {},
    readerWithRefetchQueries.nestedRefetchQueries,
    fragmentReference.networkRequest,
    networkRequestOptions,
    mutableEncounteredRecords,
    readerWithRefetchQueries.readerArtifact.concreteType,
  );
  // @ts-expect-error
  if (typeof window !== 'undefined' && window.__LOG) {
    console.log('done reading', { response });
  }
  if (response.kind === 'MissingData') {
    // There are two cases here that we care about:
    // 1. the network request is in flight, we haven't suspend on it, and we want
    //    to throw if it errors out. So, networkRequestOptions.suspendIfInFlight === false
    //    and networkRequestOptions.throwOnNetworkError === true.
    // 2. everything else
    //
    // In the first case, we cannot simply throw onNextChange, because if the network
    // response errors out, we will not update the store, so the onNextChange promise
    // will not resolve.
    if (
      !networkRequestOptions.suspendIfInFlight &&
      networkRequestOptions.throwOnNetworkError
    ) {
      // TODO assert that the network request state is not Err
      throw new Promise((resolve, reject) => {
        onNextChangeToRecord(environment, response.recordId).then(resolve);
        fragmentReference.networkRequest.promise.catch(reject);
      });
    }
    throw onNextChangeToRecord(environment, response.recordId);
  } else {
    return {
      encounteredRecords: mutableEncounteredRecords,
      item: response.data,
    };
  }
}

type ReadDataResult<TReadFromStore> =
  | {
      readonly kind: 'Success';
      readonly data: ExtractData<TReadFromStore>;
      readonly encounteredRecords: EncounteredIds;
    }
  | {
      readonly kind: 'MissingData';
      readonly reason: string;
      readonly nestedReason?: ReadDataResult<unknown>;
      readonly recordId: DataId;
    };

function readData<TReadFromStore>(
  environment: IsographEnvironment,
  ast: ReaderAst<TReadFromStore>,
  root: DataId,
  variables: ExtractParameters<TReadFromStore>,
  nestedRefetchQueries: RefetchQueryNormalizationArtifactWrapper[],
  networkRequest: PromiseWrapper<void, any>,
  networkRequestOptions: NetworkRequestReaderOptions,
  mutableEncounteredRecords: EncounteredIds,
  typeName: TypeName,
): ReadDataResult<TReadFromStore> {
  (mutableEncounteredRecords[typeName] ??= new Set()).add(root);
  let storeRecord = environment.store[typeName]?.[root];
  if (storeRecord === undefined) {
    return {
      kind: 'MissingData',
<<<<<<< HEAD
      reason: 'No record for root ' + root + ' and concrete type ' + typeName,
=======
      reason: 'No record for root ' + root,
      recordId: root,
>>>>>>> ce58404c
    };
  }

  if (storeRecord === null) {
    return {
      kind: 'Success',
      data: null as any,
      encounteredRecords: mutableEncounteredRecords,
    };
  }

  let target: { [index: string]: any } = {};

  for (const field of ast) {
    switch (field.kind) {
      case 'Scalar': {
        const storeRecordName = getParentRecordKey(field, variables);
        const value = storeRecord[storeRecordName];
        // TODO consider making scalars into discriminated unions. This probably has
        // to happen for when we handle errors.
        if (value === undefined) {
          return {
            kind: 'MissingData',
            reason: 'No value for ' + storeRecordName + ' on root ' + root,
            recordId: root,
          };
        }
        target[field.alias ?? field.fieldName] = value;
        break;
      }
      case 'Linked': {
        const storeRecordName = getParentRecordKey(field, variables);
        const value = storeRecord[storeRecordName];
        if (Array.isArray(value)) {
          const results = [];
          for (const item of value) {
            const link = assertLink(item);
            if (link === undefined) {
              return {
                kind: 'MissingData',
                reason:
                  'No link for ' +
                  storeRecordName +
                  ' on root ' +
                  root +
                  '. Link is ' +
                  JSON.stringify(item),
                recordId: root,
              };
            } else if (link === null) {
              results.push(null);
              continue;
            }
            const result = readData(
              environment,
              field.selections,
              link.__link,
              variables,
              nestedRefetchQueries,
              networkRequest,
              networkRequestOptions,
              mutableEncounteredRecords,
              field.concreteType,
            );
            if (result.kind === 'MissingData') {
              return {
                kind: 'MissingData',
                reason:
                  'Missing data for ' +
                  storeRecordName +
                  ' on root ' +
                  root +
                  '. Link is ' +
                  JSON.stringify(item),
                nestedReason: result,
                recordId: result.recordId,
              };
            }
            results.push(result.data);
          }
          target[field.alias ?? field.fieldName] = results;
          break;
        }
        let link = assertLink(value);
        if (link === undefined) {
          // TODO make this configurable, and also generated and derived from the schema
          const missingFieldHandler =
            environment.missingFieldHandler ?? defaultMissingFieldHandler;
          const altLink = missingFieldHandler(
            storeRecord,
            root,
            field.fieldName,
            field.arguments,
            variables,
          );
          if (altLink === undefined) {
            return {
              kind: 'MissingData',
              reason:
                'No link for ' +
                storeRecordName +
                ' on root ' +
                root +
                '. Link is ' +
                JSON.stringify(value),
              recordId: root,
            };
          } else {
            link = altLink;
          }
        } else if (link === null) {
          target[field.alias ?? field.fieldName] = null;
          break;
        }
        const targetId = link.__link;
        const data = readData(
          environment,
          field.selections,
          targetId,
          variables,
          nestedRefetchQueries,
          networkRequest,
          networkRequestOptions,
          mutableEncounteredRecords,
          field.concreteType,
        );
        if (data.kind === 'MissingData') {
          return {
            kind: 'MissingData',
            reason: 'Missing data for ' + storeRecordName + ' on root ' + root,
            nestedReason: data,
            recordId: data.recordId,
          };
        }
        target[field.alias ?? field.fieldName] = data.data;
        break;
      }
      case 'ImperativelyLoadedField': {
        // First, we read the data using the refetch reader AST (i.e. read out the
        // id field).
        const data = readData(
          environment,
          field.refetchReaderArtifact.readerAst,
          root,
          variables,
          // Refetch fields just read the id, and don't need refetch query artifacts
          [],
          // This is probably indicative of the fact that we are doing redundant checks
          // on the status of this network request...
          networkRequest,
          networkRequestOptions,
          mutableEncounteredRecords,
          typeName,
        );
        if (data.kind === 'MissingData') {
          return {
            kind: 'MissingData',
            reason: 'Missing data for ' + field.alias + ' on root ' + root,
            nestedReason: data,
            recordId: data.recordId,
          };
        } else {
          const refetchQueryIndex = field.refetchQuery;
          if (refetchQueryIndex == null) {
            throw new Error('refetchQuery is null in RefetchField');
          }
          const refetchQuery = nestedRefetchQueries[refetchQueryIndex];
          const refetchQueryArtifact = refetchQuery.artifact;
          const allowedVariables = refetchQuery.allowedVariables;

          // Second, we allow the user to call the resolver, which will ultimately
          // use the resolver reader AST to get the resolver parameters.
          target[field.alias] = (args: any) => [
            // Stable id
            root + '__' + field.name,
            // Fetcher
            field.refetchReaderArtifact.resolver(
              environment,
              refetchQueryArtifact,
              data.data,
              filterVariables({ ...args, ...variables }, allowedVariables),
              root,
              // TODO these params should be removed
              null,
              [],
            ),
          ];
        }
        break;
      }
      case 'Resolver': {
        const usedRefetchQueries = field.usedRefetchQueries;
        const resolverRefetchQueries = usedRefetchQueries.map(
          (index) => nestedRefetchQueries[index],
        );

        switch (field.readerArtifact.kind) {
          case 'EagerReaderArtifact': {
            const data = readData(
              environment,
              field.readerArtifact.readerAst,
              root,
              variables,
              resolverRefetchQueries,
              networkRequest,
              networkRequestOptions,
              mutableEncounteredRecords,
              typeName,
            );
            if (data.kind === 'MissingData') {
              return {
                kind: 'MissingData',
                reason: 'Missing data for ' + field.alias + ' on root ' + root,
                nestedReason: data,
                recordId: data.recordId,
              };
            } else {
              const firstParameter = {
                data: data.data,
                parameters: variables,
              };
              target[field.alias] =
                field.readerArtifact.resolver(firstParameter);
            }
            break;
          }
          case 'ComponentReaderArtifact': {
            target[field.alias] = getOrCreateCachedComponent(
              environment,
              field.readerArtifact.componentName,
              {
                kind: 'FragmentReference',
                readerWithRefetchQueries: wrapResolvedValue({
                  kind: 'ReaderWithRefetchQueries',
                  readerArtifact: field.readerArtifact,
                  nestedRefetchQueries: resolverRefetchQueries,
                }),
                root,
                variables: generateChildVariableMap(variables, field.arguments),
                networkRequest,
              } as const,
              networkRequestOptions,
            );
            break;
          }
          default: {
            let _: never = field.readerArtifact;
            _;
            throw new Error('Unexpected kind');
          }
        }
        break;
      }
      case 'LoadablySelectedField': {
        const refetchReaderParams = readData(
          environment,
          field.refetchReaderAst,
          root,
          variables,
          // Refetch fields just read the id, and don't need refetch query artifacts
          [],
          networkRequest,
          networkRequestOptions,
          mutableEncounteredRecords,
          typeName,
        );
        if (refetchReaderParams.kind === 'MissingData') {
          return {
            kind: 'MissingData',
            reason: 'Missing data for ' + field.alias + ' on root ' + root,
            nestedReason: refetchReaderParams,
            recordId: refetchReaderParams.recordId,
          };
        } else {
          target[field.alias] = (args: any) => {
            // TODO we should use the reader AST for this
            const includeReadOutData = (variables: any, readOutData: any) => {
              variables.id = readOutData.id;
              return variables;
            };
            const localVariables = includeReadOutData(
              args ?? {},
              refetchReaderParams.data,
            );
            writeQueryArgsToVariables(
              localVariables,
              field.queryArguments,
              variables,
            );

            return [
              // Stable id
              root +
                '/' +
                field.name +
                '/' +
                stableStringifyArgs(localVariables),
              // Fetcher
              () => {
                const fragmentReferenceAndDisposeFromEntrypoint = (
                  entrypoint: IsographEntrypoint<any, any>,
                ): [FragmentReference<any, any>, CleanupFn] => {
                  const [networkRequest, disposeNetworkRequest] =
                    makeNetworkRequest(environment, entrypoint, localVariables);

                  const fragmentReference: FragmentReference<any, any> = {
                    kind: 'FragmentReference',
                    readerWithRefetchQueries: wrapResolvedValue({
                      kind: 'ReaderWithRefetchQueries',
                      readerArtifact:
                        entrypoint.readerWithRefetchQueries.readerArtifact,
                      nestedRefetchQueries:
                        entrypoint.readerWithRefetchQueries
                          .nestedRefetchQueries,
                    } as const),

                    // TODO localVariables is not guaranteed to have an id field
                    root: localVariables.id,
                    variables: localVariables,
                    networkRequest,
                  };
                  return [fragmentReference, disposeNetworkRequest];
                };

                if (field.entrypoint.kind === 'Entrypoint') {
                  return fragmentReferenceAndDisposeFromEntrypoint(
                    field.entrypoint,
                  );
                } else {
                  const isographArtifactPromiseWrapper =
                    getOrLoadIsographArtifact(
                      environment,
                      field.entrypoint.typeAndField,
                      field.entrypoint.loader,
                    );
                  const state = getPromiseState(isographArtifactPromiseWrapper);
                  if (state.kind === 'Ok') {
                    return fragmentReferenceAndDisposeFromEntrypoint(
                      state.value,
                    );
                  } else {
                    // Promise is pending or thrown

                    let entrypointLoaderState:
                      | {
                          kind: 'EntrypointNotLoaded';
                        }
                      | {
                          kind: 'NetworkRequestStarted';
                          disposeNetworkRequest: CleanupFn;
                        }
                      | { kind: 'Disposed' } = { kind: 'EntrypointNotLoaded' };

                    const networkRequest = wrapPromise(
                      isographArtifactPromiseWrapper.promise.then(
                        (entrypoint) => {
                          if (
                            entrypointLoaderState.kind === 'EntrypointNotLoaded'
                          ) {
                            const [networkRequest, disposeNetworkRequest] =
                              makeNetworkRequest(
                                environment,
                                entrypoint,
                                localVariables,
                              );
                            entrypointLoaderState = {
                              kind: 'NetworkRequestStarted',
                              disposeNetworkRequest,
                            };
                            return networkRequest.promise;
                          }
                        },
                      ),
                    );
                    const readerWithRefetchPromise =
                      isographArtifactPromiseWrapper.promise.then(
                        (entrypoint) => entrypoint.readerWithRefetchQueries,
                      );

                    const fragmentReference: FragmentReference<any, any> = {
                      kind: 'FragmentReference',
                      readerWithRefetchQueries: wrapPromise(
                        readerWithRefetchPromise,
                      ),

                      // TODO localVariables is not guaranteed to have an id field
                      root: localVariables.id,
                      variables: localVariables,
                      networkRequest,
                    };

                    return [
                      fragmentReference,
                      () => {
                        if (
                          entrypointLoaderState.kind === 'NetworkRequestStarted'
                        ) {
                          entrypointLoaderState.disposeNetworkRequest();
                        }
                        entrypointLoaderState = { kind: 'Disposed' };
                      },
                    ];
                  }
                }
              },
            ];
          };
        }
        break;
      }
      default: {
        // Ensure we have covered all variants
        let _: never = field;
        _;
        throw new Error('Unexpected case.');
      }
    }
  }
  return {
    kind: 'Success',
    data: target as any,
    encounteredRecords: mutableEncounteredRecords,
  };
}

function filterVariables(
  variables: Variables,
  allowedVariables: string[],
): Variables {
  const result: Variables = {};
  for (const key of allowedVariables) {
    // @ts-expect-error
    result[key] = variables[key];
  }
  return result;
}

function generateChildVariableMap(
  variables: Variables,
  fieldArguments: Arguments | null,
): Variables {
  if (fieldArguments == null) {
    return {};
  }

  type Writable<T> = { -readonly [P in keyof T]: T[P] };
  const childVars: Writable<Variables> = {};
  for (const [name, value] of fieldArguments) {
    if (value.kind === 'Variable') {
      childVars[name] = variables[value.name];
    } else {
      childVars[name] = value.value;
    }
  }
  return childVars;
}

function writeQueryArgsToVariables(
  targetVariables: any,
  queryArgs: Arguments | null,
  variables: Variables,
) {
  if (queryArgs == null) {
    return;
  }
  for (const [name, argType] of queryArgs) {
    switch (argType.kind) {
      case 'Variable': {
        targetVariables[name] = variables[argType.name];
        break;
      }
      case 'Enum': {
        targetVariables[name] = argType.value;
        break;
      }
      case 'Literal': {
        targetVariables[name] = argType.value;
        break;
      }
      case 'String': {
        targetVariables[name] = argType.value;
        break;
      }
      default: {
        const _: never = argType;
        _;
        throw new Error('Unexpected case');
      }
    }
  }
}

export type NetworkRequestReaderOptions = {
  suspendIfInFlight: boolean;
  throwOnNetworkError: boolean;
};

export function getNetworkRequestOptionsWithDefaults(
  networkRequestOptions?: Partial<NetworkRequestReaderOptions> | void,
): NetworkRequestReaderOptions {
  return {
    suspendIfInFlight: networkRequestOptions?.suspendIfInFlight ?? false,
    throwOnNetworkError: networkRequestOptions?.throwOnNetworkError ?? true,
  };
}

// TODO use a description of the params for this?
// TODO call stableStringifyArgs on the variable values, as well.
// This doesn't matter for now, since we are just using primitive values
// in the demo.
function stableStringifyArgs(args: Object) {
  const keys = Object.keys(args);
  keys.sort();
  let s = '';
  for (const key of keys) {
    // @ts-expect-error
    s += `${key}=${JSON.stringify(args[key])};`;
  }
  return s;
}<|MERGE_RESOLUTION|>--- conflicted
+++ resolved
@@ -1,19 +1,15 @@
 import { CleanupFn } from '@isograph/isograph-disposable-types/dist';
-<<<<<<< HEAD
-import { getParentRecordKey, onNextChange, type EncounteredIds } from './cache';
-=======
-import { getParentRecordKey, onNextChangeToRecord } from './cache';
->>>>>>> ce58404c
+import { getParentRecordKey, onNextChangeToRecord, type EncounteredIds } from './cache';
 import { getOrCreateCachedComponent } from './componentCache';
 import {
   IsographEntrypoint,
   RefetchQueryNormalizationArtifactWrapper,
 } from './entrypoint';
 import {
+  ExtractData,
+  ExtractParameters,
   FragmentReference,
   Variables,
-  ExtractData,
-  ExtractParameters,
 } from './FragmentReference';
 import {
   assertLink,
@@ -125,12 +121,8 @@
   if (storeRecord === undefined) {
     return {
       kind: 'MissingData',
-<<<<<<< HEAD
       reason: 'No record for root ' + root + ' and concrete type ' + typeName,
-=======
-      reason: 'No record for root ' + root,
       recordId: root,
->>>>>>> ce58404c
     };
   }
 
