--- conflicted
+++ resolved
@@ -18,16 +18,12 @@
 } from './FragmentReference';
 import {
   assertLink,
-  DataId,
   defaultMissingFieldHandler,
   getOrLoadIsographArtifact,
   IsographEnvironment,
   type Link,
-<<<<<<< HEAD
-  type TypeName,
-=======
->>>>>>> 1c9d51fd
 } from './IsographEnvironment';
+import { logMessage } from './logging';
 import { makeNetworkRequest } from './makeNetworkRequest';
 import {
   getPromiseState,
@@ -38,7 +34,6 @@
 } from './PromiseWrapper';
 import { ReaderAst } from './reader';
 import { Arguments } from './util';
-import { logMessage } from './logging';
 
 export type WithEncounteredRecords<T> = {
   readonly encounteredRecords: EncounteredIds;
@@ -90,27 +85,11 @@
     ) {
       // TODO assert that the network request state is not Err
       throw new Promise((resolve, reject) => {
-<<<<<<< HEAD
-        onNextChangeToRecord(
-          environment,
-          response.recordId,
-          response.typeName,
-        ).then(resolve);
-        fragmentReference.networkRequest.promise.catch(reject);
-      });
-    }
-    throw onNextChangeToRecord(
-      environment,
-      response.recordId,
-      response.typeName,
-    );
-=======
         onNextChangeToRecord(environment, response.recordLink).then(resolve);
         fragmentReference.networkRequest.promise.catch(reject);
       });
     }
     throw onNextChangeToRecord(environment, response.recordLink);
->>>>>>> 1c9d51fd
   } else {
     return {
       encounteredRecords: mutableEncounteredRecords,
@@ -129,12 +108,7 @@
       readonly kind: 'MissingData';
       readonly reason: string;
       readonly nestedReason?: ReadDataResult<unknown>;
-<<<<<<< HEAD
-      readonly recordId: DataId;
-      readonly typeName: TypeName;
-=======
       readonly recordLink: Link;
->>>>>>> 1c9d51fd
     };
 
 function readData<TReadFromStore>(
@@ -147,7 +121,6 @@
   networkRequestOptions: NetworkRequestReaderOptions,
   mutableEncounteredRecords: EncounteredIds,
 ): ReadDataResult<TReadFromStore> {
-<<<<<<< HEAD
   const encounteredIds = insertIfNotExists(
     mutableEncounteredRecords,
     root.__typename,
@@ -158,22 +131,8 @@
   if (storeRecord === undefined) {
     return {
       kind: 'MissingData',
-      reason:
-        'No record for root ' +
-        root.__link +
-        ' and concrete type ' +
-        root.__typename,
-      recordId: root.__link,
-      typeName: root.__typename,
-=======
-  mutableEncounteredRecords.add(root.__link);
-  let storeRecord = environment.store[root.__link];
-  if (storeRecord === undefined) {
-    return {
-      kind: 'MissingData',
       reason: 'No record for root ' + root.__link,
       recordLink: root,
->>>>>>> 1c9d51fd
     };
   }
 
@@ -199,12 +158,7 @@
             kind: 'MissingData',
             reason:
               'No value for ' + storeRecordName + ' on root ' + root.__link,
-<<<<<<< HEAD
-            recordId: root.__link,
-            typeName: root.__typename,
-=======
             recordLink: root,
->>>>>>> 1c9d51fd
           };
         }
         target[field.alias ?? field.fieldName] = value;
@@ -227,12 +181,7 @@
                   root.__link +
                   '. Link is ' +
                   JSON.stringify(item),
-<<<<<<< HEAD
-                recordId: root.__link,
-                typeName: root.__typename,
-=======
                 recordLink: root,
->>>>>>> 1c9d51fd
               };
             } else if (link === null) {
               results.push(null);
@@ -260,12 +209,7 @@
                   '. Link is ' +
                   JSON.stringify(item),
                 nestedReason: result,
-<<<<<<< HEAD
-                recordId: result.recordId,
-                typeName: result.typeName,
-=======
                 recordLink: result.recordLink,
->>>>>>> 1c9d51fd
               };
             }
             results.push(result.data);
@@ -305,12 +249,7 @@
                 root.__link +
                 '. Link is ' +
                 JSON.stringify(value),
-<<<<<<< HEAD
-              recordId: root.__link,
-              typeName: root.__typename,
-=======
               recordLink: root,
->>>>>>> 1c9d51fd
             };
           } else {
             link = altLink;
@@ -319,12 +258,7 @@
           target[field.alias ?? field.fieldName] = null;
           break;
         }
-<<<<<<< HEAD
-
-        const targetId: Link = link;
-=======
         const targetId = link;
->>>>>>> 1c9d51fd
         const data = readData(
           environment,
           field.selections,
@@ -341,12 +275,7 @@
             reason:
               'Missing data for ' + storeRecordName + ' on root ' + root.__link,
             nestedReason: data,
-<<<<<<< HEAD
-            recordId: data.recordId,
-            typeName: data.typeName,
-=======
             recordLink: data.recordLink,
->>>>>>> 1c9d51fd
           };
         }
         target[field.alias ?? field.fieldName] = data.data;
@@ -374,12 +303,7 @@
             reason:
               'Missing data for ' + field.alias + ' on root ' + root.__link,
             nestedReason: data,
-<<<<<<< HEAD
-            recordId: data.recordId,
-            typeName: data.typeName,
-=======
             recordLink: data.recordLink,
->>>>>>> 1c9d51fd
           };
         } else {
           const refetchQueryIndex = field.refetchQuery;
@@ -434,12 +358,7 @@
                 reason:
                   'Missing data for ' + field.alias + ' on root ' + root.__link,
                 nestedReason: data,
-<<<<<<< HEAD
-                recordId: data.recordId,
-                typeName: data.typeName,
-=======
                 recordLink: data.recordLink,
->>>>>>> 1c9d51fd
               };
             } else {
               const firstParameter = {
@@ -496,12 +415,7 @@
             reason:
               'Missing data for ' + field.alias + ' on root ' + root.__link,
             nestedReason: refetchReaderParams,
-<<<<<<< HEAD
-            recordId: refetchReaderParams.recordId,
-            typeName: refetchReaderParams.typeName,
-=======
             recordLink: refetchReaderParams.recordLink,
->>>>>>> 1c9d51fd
           };
         } else {
           target[field.alias] = (args: any) => {
@@ -522,13 +436,9 @@
 
             return [
               // Stable id
-<<<<<<< HEAD
               root.__typename +
                 ':' +
                 root.__link +
-=======
-              root.__link +
->>>>>>> 1c9d51fd
                 '/' +
                 field.name +
                 '/' +
@@ -553,11 +463,7 @@
                     } as const),
 
                     // TODO localVariables is not guaranteed to have an id field
-<<<<<<< HEAD
                     root,
-=======
-                    root: { __link: localVariables.id },
->>>>>>> 1c9d51fd
                     variables: localVariables,
                     networkRequest,
                   };
@@ -626,11 +532,7 @@
                       ),
 
                       // TODO localVariables is not guaranteed to have an id field
-<<<<<<< HEAD
                       root,
-=======
-                      root: { __link: localVariables.id },
->>>>>>> 1c9d51fd
                       variables: localVariables,
                       networkRequest,
                     };
