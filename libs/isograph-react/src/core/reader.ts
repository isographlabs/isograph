import { Factory } from '@isograph/disposable-types';
import {
  ExtractData,
  ExtractParameters,
  FragmentReference,
} from './FragmentReference';
import {
  ComponentOrFieldName,
  IsographEnvironment,
  type Link,
} from './IsographEnvironment';
import {
  IsographEntrypoint,
  IsographEntrypointLoader,
  RefetchQueryNormalizationArtifact,
  RefetchQueryNormalizationArtifactWrapper,
} from './entrypoint';
import { Arguments } from './util';

export type TopLevelReaderArtifact<
  TReadFromStore extends { parameters: object; data: object },
  TClientFieldValue,
  TComponentProps extends Record<PropertyKey, never>,
> =
  | EagerReaderArtifact<TReadFromStore, TClientFieldValue>
  | ComponentReaderArtifact<TReadFromStore, TComponentProps>;

export type EagerReaderArtifact<
  TReadFromStore extends { parameters: object; data: object },
  TClientFieldValue,
> = {
  readonly kind: 'EagerReaderArtifact';
  readonly readerAst: ReaderAst<TReadFromStore>;
  readonly resolver: (
    data: ResolverFirstParameter<TReadFromStore>,
  ) => TClientFieldValue;
};

export type ComponentReaderArtifact<
  TReadFromStore extends { parameters: object; data: object },
  TComponentProps extends Record<string, unknown> = Record<PropertyKey, never>,
> = {
  readonly kind: 'ComponentReaderArtifact';
  readonly componentName: ComponentOrFieldName;
  readonly readerAst: ReaderAst<TReadFromStore>;
  readonly resolver: (
    data: ResolverFirstParameter<TReadFromStore>,
    runtimeProps: TComponentProps,
  ) => React.ReactNode;
};

export type ResolverFirstParameter<
  TReadFromStore extends { data: object; parameters: object },
> = {
  data: ExtractData<TReadFromStore>;
  parameters: ExtractParameters<TReadFromStore>;
};

export type RefetchReaderArtifact = {
  readonly kind: 'RefetchReaderArtifact';
  readonly readerAst: ReaderAst<unknown>;
  readonly resolver: (
    environment: IsographEnvironment,
    artifact: RefetchQueryNormalizationArtifact,
    // TODO type this better
    variables: any,
    // TODO type this better
    filteredVariables: any,
<<<<<<< HEAD
    rootId: Link,
=======
    rootLink: Link,
>>>>>>> 1c9d51fd
    readerArtifact: TopLevelReaderArtifact<any, any, any> | null,
    // TODO type this better
    nestedRefetchQueries: RefetchQueryNormalizationArtifactWrapper[],
  ) => () => void;
};

export type ReaderAstNode =
  | ReaderScalarField
  | ReaderLinkedField
  | ReaderNonLoadableResolverField
  | ReaderImperativelyLoadedField
  | ReaderLoadableField;

// @ts-ignore
export type ReaderAst<TReadFromStore> = ReadonlyArray<ReaderAstNode>;

export type ReaderScalarField = {
  readonly kind: 'Scalar';
  readonly fieldName: string;
  readonly alias: string | null;
  readonly arguments: Arguments | null;
};
export type ReaderLinkedField = {
  readonly kind: 'Linked';
  readonly fieldName: string;
  readonly alias: string | null;
  readonly selections: ReaderAst<unknown>;
  readonly arguments: Arguments | null;
};

export type ReaderNonLoadableResolverField = {
  readonly kind: 'Resolver';
  readonly alias: string;
  // TODO don't type this as any
  readonly readerArtifact: TopLevelReaderArtifact<any, any, any>;
  readonly arguments: Arguments | null;
  readonly usedRefetchQueries: number[];
};

export type ReaderImperativelyLoadedField = {
  readonly kind: 'ImperativelyLoadedField';
  readonly alias: string;
  readonly refetchReaderArtifact: RefetchReaderArtifact;
  readonly refetchQuery: number;
  readonly name: string;
};

export type ReaderLoadableField = {
  readonly kind: 'LoadablySelectedField';
  readonly alias: string;

  // To generate a stable id, we need the parent id + the name + the args that
  // we pass to the field, which come from: queryArgs, refetchReaderAst
  // (technically, but in practice that is always "id") and the user-provided args.
  readonly name: string;
  readonly queryArguments: Arguments | null;
  readonly refetchReaderAst: ReaderAst<any>;

  // TODO we should not type these as any
  readonly entrypoint:
    | IsographEntrypoint<any, any>
    | IsographEntrypointLoader<any, any>;
};

type StableId = string;
/// Why is LoadableField the way it is? Let's work backwards.
///
/// We ultimately need a stable id (for deduplication) and a way to produce a
/// FragmentReference (i.e. a Factory). However, this stable id depends on the
/// arguments that we pass in, hence we get the current form of LoadableField.
///
/// Passing TArgs to the LoadableField should be cheap and do no "actual" work,
/// except to stringify the args or whatnot. Calling the factory can be
/// expensive. For example, doing so will probably trigger a network request.
export type LoadableField<
  TReadFromStore extends { data: object; parameters: object },
  TResult,
  TArgs = ExtractParameters<TReadFromStore>,
> = (
  args: TArgs | void,
) => [StableId, Factory<FragmentReference<TReadFromStore, TResult>>];<|MERGE_RESOLUTION|>--- conflicted
+++ resolved
@@ -66,11 +66,7 @@
     variables: any,
     // TODO type this better
     filteredVariables: any,
-<<<<<<< HEAD
-    rootId: Link,
-=======
     rootLink: Link,
->>>>>>> 1c9d51fd
     readerArtifact: TopLevelReaderArtifact<any, any, any> | null,
     // TODO type this better
     nestedRefetchQueries: RefetchQueryNormalizationArtifactWrapper[],
