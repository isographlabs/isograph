import { Factory } from '@isograph/disposable-types';
import { FetchOptions } from './check';
import {
  IsographEntrypoint,
  IsographEntrypointLoader,
  RefetchQueryNormalizationArtifact,
  RefetchQueryNormalizationArtifactWrapper,
} from './entrypoint';
import {
<<<<<<< HEAD
  FragmentReference,
  ExtractParameters,
  type ExtractStartUpdate,
  type ExtractData,
=======
  ExtractData,
  ExtractParameters,
  FragmentReference,
>>>>>>> c1486166
} from './FragmentReference';
import {
  ComponentOrFieldName,
  IsographEnvironment,
  type Link,
} from './IsographEnvironment';
import { Arguments } from './util';

export type TopLevelReaderArtifact<
  TReadFromStore extends {
    parameters: object;
    data: object;
    startUpdate?: StartUpdate<object>;
  },
  TClientFieldValue,
  TComponentProps extends Record<PropertyKey, never>,
> =
  | EagerReaderArtifact<TReadFromStore, TClientFieldValue>
  | ComponentReaderArtifact<TReadFromStore, TComponentProps>;

export type EagerReaderArtifact<
  TReadFromStore extends {
    parameters: object;
    data: object;
    startUpdate?: StartUpdate<object>;
  },
  TClientFieldValue,
> = {
  readonly kind: 'EagerReaderArtifact';
  readonly readerAst: ReaderAst<TReadFromStore>;
  readonly resolver: (
    data: ResolverFirstParameter<TReadFromStore>,
  ) => TClientFieldValue;
  readonly hasUpdatable: boolean;
};

export type ComponentReaderArtifact<
  TReadFromStore extends {
    parameters: object;
    data: object;
    startUpdate?: StartUpdate<object>;
  },
  TComponentProps extends Record<string, unknown> = Record<PropertyKey, never>,
> = {
  readonly kind: 'ComponentReaderArtifact';
  readonly componentName: ComponentOrFieldName;
  readonly readerAst: ReaderAst<TReadFromStore>;
  readonly resolver: (
    data: ResolverFirstParameter<TReadFromStore>,
    runtimeProps: TComponentProps,
  ) => React.ReactNode;
  readonly hasUpdatable: boolean;
};

export type ResolverFirstParameter<
  TReadFromStore extends {
    data: object;
    parameters: object;
    startUpdate?: StartUpdate<object>;
  },
> = {
  data: ExtractData<TReadFromStore>;
  parameters: ExtractParameters<TReadFromStore>;
  startUpdate: undefined | ExtractStartUpdate<TReadFromStore>;
};

export type StartUpdate<UpdatableData> = (
  updater: (updatableData: UpdatableData) => void,
) => void;

export type RefetchReaderArtifact = {
  readonly kind: 'RefetchReaderArtifact';
  readonly readerAst: ReaderAst<unknown>;
  readonly resolver: (
    environment: IsographEnvironment,
    artifact: RefetchQueryNormalizationArtifact,
    // TODO type this better
    variables: any,
    // TODO type this better
    filteredVariables: any,
    rootLink: Link,
    readerArtifact: TopLevelReaderArtifact<any, any, any> | null,
    // TODO type this better
    nestedRefetchQueries: RefetchQueryNormalizationArtifactWrapper[],
  ) => () => void;
};

export type ReaderAstNode =
  | ReaderScalarField
  | ReaderLinkedField
  | ReaderNonLoadableResolverField
  | ReaderImperativelyLoadedField
  | ReaderLoadableField
  | ReaderLinkeField;

// @ts-ignore
export type ReaderAst<TReadFromStore> = ReadonlyArray<ReaderAstNode>;

export type ReaderScalarField = {
  readonly kind: 'Scalar';
  readonly fieldName: string;
  readonly alias: string | null;
  readonly arguments: Arguments | null;
};

export type ReaderLinkeField = {
  readonly kind: 'Link';
  readonly alias: string;
};

export type ReaderLinkedField = {
  readonly kind: 'Linked';
  readonly fieldName: string;
  readonly alias: string | null;
  readonly selections: ReaderAst<unknown>;
  readonly arguments: Arguments | null;
  readonly condition: EagerReaderArtifact<
    { data: object; parameters: any; startUpdate?: StartUpdate<object> },
    boolean | Link | null
  > | null;
};

export type ReaderNonLoadableResolverField = {
  readonly kind: 'Resolver';
  readonly alias: string;
  // TODO don't type this as any
  readonly readerArtifact: TopLevelReaderArtifact<any, any, any>;
  readonly arguments: Arguments | null;
  readonly usedRefetchQueries: number[];
};

export type ReaderImperativelyLoadedField = {
  readonly kind: 'ImperativelyLoadedField';
  readonly alias: string;
  readonly refetchReaderArtifact: RefetchReaderArtifact;
  readonly refetchQuery: number;
  readonly name: string;
};

export type ReaderLoadableField = {
  readonly kind: 'LoadablySelectedField';
  readonly alias: string;

  // To generate a stable id, we need the parent id + the name + the args that
  // we pass to the field, which come from: queryArgs, refetchReaderAst
  // (technically, but in practice that is always "id") and the user-provided args.
  readonly name: string;
  readonly queryArguments: Arguments | null;
  readonly refetchReaderAst: ReaderAst<any>;

  // TODO we should not type these as any
  readonly entrypoint:
    | IsographEntrypoint<any, any>
    | IsographEntrypointLoader<any, any>;
};

type StableId = string;
/// Why is LoadableField the way it is? Let's work backwards.
///
/// We ultimately need a stable id (for deduplication) and a way to produce a
/// FragmentReference (i.e. a Factory). However, this stable id depends on the
/// arguments that we pass in, hence we get the current form of LoadableField.
///
/// Passing TArgs to the LoadableField should be cheap and do no "actual" work,
/// except to stringify the args or whatnot. Calling the factory can be
/// expensive. For example, doing so will probably trigger a network request.
export type LoadableField<
  TReadFromStore extends {
    data: object;
    parameters: object;
    startUpdate?: StartUpdate<object>;
  },
  TResult,
  TArgs = ExtractParameters<TReadFromStore>,
> = (
  args: TArgs | void,
  // Note: fetchOptions is not nullable here because a LoadableField is not a
  // user-facing API. Users should only interact with LoadableFields via APIs
  // like useClientSideDefer. These APIs should have a nullable fetchOptions
  // parameter, and provide a default value ({}) to the LoadableField.
  fetchOptions: FetchOptions<TResult>,
) => [StableId, Factory<FragmentReference<TReadFromStore, TResult>>];<|MERGE_RESOLUTION|>--- conflicted
+++ resolved
@@ -7,16 +7,10 @@
   RefetchQueryNormalizationArtifactWrapper,
 } from './entrypoint';
 import {
-<<<<<<< HEAD
-  FragmentReference,
-  ExtractParameters,
-  type ExtractStartUpdate,
-  type ExtractData,
-=======
   ExtractData,
   ExtractParameters,
   FragmentReference,
->>>>>>> c1486166
+  type ExtractStartUpdate,
 } from './FragmentReference';
 import {
   ComponentOrFieldName,
