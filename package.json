--- conflicted
+++ resolved
@@ -12,11 +12,8 @@
     "watch-rs": "bacon -j build -p ./crates/",
     "check-rs": "bacon -j check -p ./crates/",
     "build": "cargo build",
-<<<<<<< HEAD
     "cross": "cross build",
-=======
     "build-json-schema": "./target/debug/isograph_config",
->>>>>>> 1e6efe41
     "watch-pet-demo": "pnpm --filter=pet-demo iso-watch",
     "watch-github-demo": "pnpm --filter=github-demo iso-watch",
     "watch-isograph-react-demo": "pnpm --filter=@isograph/react iso-watch",
