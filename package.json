{
  "private": true,
  "devDependencies": {
    "typescript": "^5.0.3"
  },
  "scripts": {
    "watch-rs": "cargo watch -x build -d 0.1 -w ./crates/",
<<<<<<< HEAD
    "watch-proj": "cargo watch -w ./demos/graphql-conf-2023-demo/src/components -w ./demos/graphql-conf-2023-demo/backend/schema.graphql -s 'echo && ./target/debug/isograph_cli --config ./demos/graphql-conf-2023-demo/isograph.config.json'"
  },
  "license":"MIT" 
=======
    "watch-proj": "cargo watch -w ./demos/graphql-conf-2023-demo/src/components -w ./demos/graphql-conf-2023-demo/backend/schema.graphql -w ./demos/graphql-conf-2023-demo/backend/schema-extension.graphql -s 'echo && ./target/debug/isograph_cli --config ./demos/graphql-conf-2023-demo/isograph.config.json'"
  }
>>>>>>> bf3d2df6
}<|MERGE_RESOLUTION|>--- conflicted
+++ resolved
@@ -5,12 +5,6 @@
   },
   "scripts": {
     "watch-rs": "cargo watch -x build -d 0.1 -w ./crates/",
-<<<<<<< HEAD
-    "watch-proj": "cargo watch -w ./demos/graphql-conf-2023-demo/src/components -w ./demos/graphql-conf-2023-demo/backend/schema.graphql -s 'echo && ./target/debug/isograph_cli --config ./demos/graphql-conf-2023-demo/isograph.config.json'"
-  },
-  "license":"MIT" 
-=======
     "watch-proj": "cargo watch -w ./demos/graphql-conf-2023-demo/src/components -w ./demos/graphql-conf-2023-demo/backend/schema.graphql -w ./demos/graphql-conf-2023-demo/backend/schema-extension.graphql -s 'echo && ./target/debug/isograph_cli --config ./demos/graphql-conf-2023-demo/isograph.config.json'"
   }
->>>>>>> bf3d2df6
 }