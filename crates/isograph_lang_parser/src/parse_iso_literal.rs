--- conflicted
+++ resolved
@@ -1,13 +1,8 @@
 use std::{collections::HashSet, ops::ControlFlow};
 
 use common_lang_types::{
-<<<<<<< HEAD
-    ClientPointerFieldName, FilePath, Location, ScalarFieldName, Span, TextSource,
+    ClientPointerFieldName, Location, RelativePathToSourceFile, ScalarFieldName, Span, TextSource,
     UnvalidatedTypeName, WithLocation, WithSpan,
-=======
-    Location, RelativePathToSourceFile, ScalarFieldName, Span, TextSource, UnvalidatedTypeName,
-    WithLocation, WithSpan,
->>>>>>> a28a4a47
 };
 use graphql_lang_types::{
     GraphQLListTypeAnnotation, GraphQLNamedTypeAnnotation, GraphQLNonNullTypeAnnotation,
