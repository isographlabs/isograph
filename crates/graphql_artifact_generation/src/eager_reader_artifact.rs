use common_lang_types::{ArtifactPathAndContent, ObjectTypeAndFieldName};
use intern::Lookup;

use isograph_config::{CompilerConfig, GenerateFileExtensionsOption};
use isograph_schema::{
    RefetchedPathsMap, ServerFieldTypeAssociatedDataInlineFragment, UserWrittenClientFieldInfo,
    UserWrittenComponentVariant, ValidatedClientField, ValidatedSchema, ValidatedSchemaServerField,
};
use std::{borrow::Cow, collections::BTreeSet, path::PathBuf};

use crate::{
    generate_artifacts::{
        generate_client_field_parameter_type, generate_output_type, generate_parameters,
        ClientFieldFunctionImportStatement, RESOLVER_OUTPUT_TYPE, RESOLVER_PARAMETERS_TYPE,
        RESOLVER_PARAM_TYPE, RESOLVER_READER,
    },
    import_statements::{
        param_type_imports_to_import_param_statement, param_type_imports_to_import_statement,
        reader_imports_to_import_statement,
    },
    reader_ast::generate_reader_ast,
};

pub(crate) fn generate_eager_reader_artifacts(
    schema: &ValidatedSchema,
    client_field: &ValidatedClientField,
    config: &CompilerConfig,
    info: UserWrittenClientFieldInfo,
    refetched_paths: &RefetchedPathsMap,
    file_extensions: GenerateFileExtensionsOption,
    has_updatable: bool,
) -> Vec<ArtifactPathAndContent> {
    let ts_file_extension = file_extensions.ts();
    let user_written_component_variant = info.user_written_component_variant;
    let parent_type = schema
        .server_field_data
        .object(client_field.parent_object_id);

    let (reader_ast, reader_imports) = generate_reader_ast(
        schema,
        client_field.selection_set_for_parent_query(),
        0,
        refetched_paths,
        &client_field.initial_variable_context(),
    );

    let function_import_statement =
        generate_function_import_statement(config, info, file_extensions);

    let reader_import_statement =
        reader_imports_to_import_statement(&reader_imports, file_extensions);

    let reader_param_type = format!("{}__{}__param", parent_type.name, client_field.name);

    let reader_content = if let UserWrittenComponentVariant::Eager = user_written_component_variant
    {
        let reader_output_type =
            format!("{}__{}__output_type", parent_type.name, client_field.name);
        let param_type_file_name = *RESOLVER_PARAM_TYPE;
        let output_type_file_name = *RESOLVER_OUTPUT_TYPE;
        format!(
            "import type {{ EagerReaderArtifact, ReaderAst }} from '@isograph/react';\n\
            import {{ {reader_param_type} }} from './{param_type_file_name}{ts_file_extension}';\n\
            import {{ {reader_output_type} }} from './{output_type_file_name}{ts_file_extension}';\n\
            {function_import_statement}\n\
            {reader_import_statement}\n\
            const readerAst: ReaderAst<{reader_param_type}> = {reader_ast};\n\n\
            const artifact: EagerReaderArtifact<\n\
            {}{reader_param_type},\n\
            {}{reader_output_type}\n\
            > = {{\n\
            {}kind: \"EagerReaderArtifact\",\n\
            {}resolver,\n\
            {}readerAst,\n\
<<<<<<< HEAD
            {}hasUpdatable: {has_updatable},\n\
=======
            {}hasUpdatable: false,\n\
>>>>>>> 794e835b
            }};\n\n\
            export default artifact;\n",
            "  ", "  ", "  ", "  ", "  ", "  ",
        )
    } else {
        let component_name = format!("{}.{}", parent_type.name, client_field.name);
        let param_type_file_name = *RESOLVER_PARAM_TYPE;
        format!(
            "import type {{ComponentReaderArtifact, ExtractSecondParam, \
            ReaderAst }} from '@isograph/react';\n\
            import {{ {reader_param_type} }} from './{param_type_file_name}{ts_file_extension}';\n\
            {function_import_statement}\n\
            {reader_import_statement}\n\
            const readerAst: ReaderAst<{reader_param_type}> = {reader_ast};\n\n\
            const artifact: ComponentReaderArtifact<\n\
            {}{reader_param_type},\n\
            {}ExtractSecondParam<typeof resolver>\n\
            > = {{\n\
            {}kind: \"ComponentReaderArtifact\",\n\
            {}componentName: \"{component_name}\",\n\
            {}resolver,\n\
            {}readerAst,\n\
<<<<<<< HEAD
            {}hasUpdatable: {has_updatable},\n\
=======
            {}hasUpdatable: false,\n\
>>>>>>> 794e835b
            }};\n\n\
            export default artifact;\n",
            "  ", "  ", "  ", "  ", "  ", "  ", "  ",
        )
    };

    let mut path_and_contents = vec![ArtifactPathAndContent {
        file_name_prefix: *RESOLVER_READER,
        file_content: reader_content,
        type_and_field: Some(ObjectTypeAndFieldName {
            type_name: parent_type.name,
            field_name: client_field.name,
        }),
    }];

    if !client_field.variable_definitions.is_empty() {
        let reader_parameters_type =
            format!("{}__{}__parameters", parent_type.name, client_field.name);
        let parameters = client_field.variable_definitions.iter().map(|x| &x.item);
        let parameters_types = generate_parameters(schema, parameters);
        let parameters_content =
            format!("export type {reader_parameters_type} = {parameters_types}\n");
        path_and_contents.push(ArtifactPathAndContent {
            file_name_prefix: *RESOLVER_PARAMETERS_TYPE,
            file_content: parameters_content,
            type_and_field: Some(ObjectTypeAndFieldName {
                type_name: parent_type.name,
                field_name: client_field.name,
            }),
        });
    }

    path_and_contents
}

pub(crate) fn generate_eager_reader_condition_artifact(
    schema: &ValidatedSchema,
    encountered_server_field: &ValidatedSchemaServerField,
    inline_fragment: &ServerFieldTypeAssociatedDataInlineFragment,
    refetch_paths: &RefetchedPathsMap,
    file_extensions: GenerateFileExtensionsOption,
) -> ArtifactPathAndContent {
    let field_name = encountered_server_field.name.item;

    let parent_type = schema
        .server_field_data
        .object(encountered_server_field.parent_type_id);
    let concrete_type = inline_fragment.concrete_type;

    let (reader_ast, reader_imports) = generate_reader_ast(
        schema,
        &inline_fragment.condition_selection_set,
        0,
        refetch_paths,
        &encountered_server_field.initial_variable_context(),
    );

    let reader_import_statement =
        reader_imports_to_import_statement(&reader_imports, file_extensions);

    let reader_param_type = "{ data: any, parameters: Record<PropertyKey, never> }";
    let reader_output_type = "Link | null";

    let reader_content = format!(
        "import type {{ EagerReaderArtifact, ReaderAst, Link }} from '@isograph/react';\n\
        {reader_import_statement}\n\
        const readerAst: ReaderAst<{reader_param_type}> = {reader_ast};\n\n\
        const artifact: EagerReaderArtifact<\n\
        {}{reader_param_type},\n\
        {}{reader_output_type}\n\
        > = {{\n\
        {}kind: \"EagerReaderArtifact\",\n\
        {}resolver: ({{ data }}) => data.__typename === \"{concrete_type}\" ? data.link : null,\n\
        {}readerAst,\n\
        {}hasUpdatable: false,\n\
        }};\n\n\
        export default artifact;\n",
        "  ", "  ", "  ", "  ", "  ", "  ",
    );

    ArtifactPathAndContent {
        file_name_prefix: *RESOLVER_READER,
        file_content: reader_content,
        type_and_field: Some(ObjectTypeAndFieldName {
            type_name: parent_type.name,
            field_name,
        }),
    }
}

pub(crate) fn generate_eager_reader_param_type_artifact(
    schema: &ValidatedSchema,
    client_field: &ValidatedClientField,
    file_extensions: GenerateFileExtensionsOption,
) -> ArtifactPathAndContent {
    let ts_file_extension = file_extensions.ts();
    let parent_type = schema
        .server_field_data
        .object(client_field.parent_object_id);

    let mut param_type_imports = BTreeSet::new();
    let mut loadable_fields = BTreeSet::new();
    let mut link_fields = false;
    let mut updatable_fields = false;
    let (client_field_parameter_type, updatable_data_type) = generate_client_field_parameter_type(
        schema,
        client_field.selection_set_for_parent_query(),
        parent_type,
        &mut param_type_imports,
        &mut loadable_fields,
        1,
        &mut link_fields,
        &mut updatable_fields,
    );

    let param_type_import_statement =
        param_type_imports_to_import_statement(&param_type_imports, file_extensions);
    let reader_param_type = format!("{}__{}__param", parent_type.name, client_field.name);

    let link_field_imports = if link_fields {
        "import type { Link } from '@isograph/react';\n".to_string()
    } else {
        "".to_string()
    };

    let start_update_imports = if updatable_fields {
        "import type { StartUpdate } from '@isograph/react';\n".to_string()
    } else {
        "".to_string()
    };

    let loadable_field_imports = if !loadable_fields.is_empty() {
        let param_imports =
            param_type_imports_to_import_param_statement(&loadable_fields, file_extensions);
        format!(
            "import {{ type LoadableField, type ExtractParameters }} from '@isograph/react';\n\
            {param_imports}"
        )
    } else {
        "".to_string()
    };

    let (parameters_import, parameters_type) = if !client_field.variable_definitions.is_empty() {
        let reader_parameters_type =
            format!("{}__{}__parameters", parent_type.name, client_field.name);
        (
            format!("import type {{ {reader_parameters_type} }} from './parameters_type{ts_file_extension}';\n"),
            reader_parameters_type,
        )
    } else {
        ("".to_string(), "Record<PropertyKey, never>".to_string())
    };

    let indent = "  ";
    let start_update_type = if updatable_fields {
        format!(
            "{}readonly startUpdate: StartUpdate<{}>,\n",
            indent, updatable_data_type
        )
    } else {
        "".to_string()
    };

    let param_type_content = format!(
        "{param_type_import_statement}\
        {link_field_imports}\
        {start_update_imports}\
        {loadable_field_imports}\
        {parameters_import}\n\
        export type {reader_param_type} = {{\n\
        {indent}readonly data: {client_field_parameter_type},\n\
        {indent}readonly parameters: {parameters_type},\n\
        {start_update_type}\
        }};\n",
    );
    ArtifactPathAndContent {
        file_name_prefix: *RESOLVER_PARAM_TYPE,
        file_content: param_type_content,
        type_and_field: Some(ObjectTypeAndFieldName {
            type_name: parent_type.name,
            field_name: client_field.name,
        }),
    }
}

pub(crate) fn generate_eager_reader_output_type_artifact(
    schema: &ValidatedSchema,
    client_field: &ValidatedClientField,
    config: &CompilerConfig,
    info: UserWrittenClientFieldInfo,
    file_extensions: GenerateFileExtensionsOption,
) -> ArtifactPathAndContent {
    let parent_type = schema
        .server_field_data
        .object(client_field.parent_object_id);

    let function_import_statement =
        generate_function_import_statement(config, info, file_extensions);

    let client_field_output_type = generate_output_type(client_field);

    let output_type_text = format!(
        "import type React from 'react';\n\
        {function_import_statement}\n\
        export type {}__{}__output_type = {};",
        parent_type.name, client_field.name, client_field_output_type
    );

    let final_output_type_text =
        if let UserWrittenComponentVariant::Eager = info.user_written_component_variant {
            output_type_text
        } else {
            format!(
                "import type {{ ExtractSecondParam, CombineWithIntrinsicAttributes }} \
                from '@isograph/react';\n\
                {output_type_text}\n",
            )
        };

    ArtifactPathAndContent {
        file_name_prefix: *RESOLVER_OUTPUT_TYPE,
        file_content: final_output_type_text,
        type_and_field: Some(ObjectTypeAndFieldName {
            type_name: parent_type.name,
            field_name: client_field.name,
        }),
    }
}

/// Example: import { PetUpdater as resolver } from '../../../PetUpdater';
fn generate_function_import_statement(
    config: &CompilerConfig,
    target_field_info: UserWrittenClientFieldInfo,
    file_extensions: GenerateFileExtensionsOption,
) -> ClientFieldFunctionImportStatement {
    // artifact directory includes __isograph, so artifact_directory.join("Type/Field")
    // is a directory "two levels deep" within the artifact_directory.
    //
    // So diff_paths(path_to_client_field, artifact_directory.join("Type/Field"))
    // is a lazy way of saying "make a relative path from two levels deep in the artifact
    // dir to the client field".
    //
    // Since we will always go ../../../ the Type/Field part will never show up
    // in the output.
    //
    // Anyway, TODO do better.
    let relative_path_to_current_artifact =
        PathBuf::from(config.artifact_directory.relative_path.lookup()).join("Type/Field");
    let relative_path_to_client_field = target_field_info.file_path.lookup();

    let relative_path = pathdiff::diff_paths(
        relative_path_to_client_field,
        relative_path_to_current_artifact,
    )
    .expect("Relative path should work");
    let complete_file_name = relative_path.to_str().expect(
        "This path should be stringifiable. This probably is indicative of a bug in Isograph.",
    );

    let normalized_file_name = if cfg!(windows) {
        Cow::Owned(complete_file_name.replace("\\", "/"))
    } else {
        Cow::Borrowed(complete_file_name)
    };

    let file_name = match file_extensions {
        GenerateFileExtensionsOption::ExcludeExtensionsInFileImports => {
            let extension_char_count_including_dot =
                relative_path.extension().map(|x| x.len() + 1).unwrap_or(0);
            &normalized_file_name
                [0..(normalized_file_name.len() - extension_char_count_including_dot)]
        }
        GenerateFileExtensionsOption::IncludeExtensionsInFileImports => &normalized_file_name,
    };

    let const_export_name = target_field_info.const_export_name;
    ClientFieldFunctionImportStatement(format!(
        "import {{ {const_export_name} as resolver }} from '{}';",
        file_name
    ))
}<|MERGE_RESOLUTION|>--- conflicted
+++ resolved
@@ -72,13 +72,10 @@
             {}kind: \"EagerReaderArtifact\",\n\
             {}resolver,\n\
             {}readerAst,\n\
-<<<<<<< HEAD
             {}hasUpdatable: {has_updatable},\n\
-=======
-            {}hasUpdatable: false,\n\
->>>>>>> 794e835b
             }};\n\n\
             export default artifact;\n",
+            "  ", "  ", "  ", "  ", "  ", "  ",
             "  ", "  ", "  ", "  ", "  ", "  ",
         )
     } else {
@@ -99,14 +96,10 @@
             {}componentName: \"{component_name}\",\n\
             {}resolver,\n\
             {}readerAst,\n\
-<<<<<<< HEAD
             {}hasUpdatable: {has_updatable},\n\
-=======
-            {}hasUpdatable: false,\n\
->>>>>>> 794e835b
             }};\n\n\
             export default artifact;\n",
-            "  ", "  ", "  ", "  ", "  ", "  ", "  ",
+            "  ", "  ", "  ", "  ", "  ", "  ", "  ", "  ", "  ", "  ", "  ", "  ", "  ", "  ",
         )
     };
 
