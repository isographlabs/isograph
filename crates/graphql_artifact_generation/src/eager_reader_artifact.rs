use common_lang_types::ArtifactPathAndContent;
use intern::Lookup;

use isograph_config::GenerateFileExtensionsOption;
use isograph_schema::{
    RefetchedPathsMap, ServerFieldTypeAssociatedDataInlineFragment, UserWrittenClientFieldInfo,
    UserWrittenComponentVariant, ValidatedClientField, ValidatedSchema, ValidatedSchemaServerField,
};
use std::{
    borrow::Cow,
    collections::BTreeSet,
    path::{Path, PathBuf},
    str::FromStr,
};

use crate::{
    generate_artifacts::{
        generate_client_field_parameter_type, generate_output_type, generate_parameters,
        generate_path, ClientFieldFunctionImportStatement, RESOLVER_OUTPUT_TYPE,
        RESOLVER_PARAMETERS_TYPE, RESOLVER_PARAM_TYPE, RESOLVER_READER,
    },
    import_statements::{
        param_type_imports_to_import_param_statement, param_type_imports_to_import_statement,
        reader_imports_to_import_statement,
    },
    reader_ast::generate_reader_ast,
};

pub(crate) fn generate_eager_reader_artifacts(
    schema: &ValidatedSchema,
    client_field: &ValidatedClientField,
    project_root: &Path,
    artifact_directory: &Path,
    info: UserWrittenClientFieldInfo,
    refetched_paths: &RefetchedPathsMap,
    file_extensions: GenerateFileExtensionsOption,
) -> Vec<ArtifactPathAndContent> {
    let ts_file_extension = file_extensions.ts();
    let user_written_component_variant = info.user_written_component_variant;
    let parent_type = schema
        .server_field_data
        .object(client_field.parent_object_id);

    let (reader_ast, reader_imports) = generate_reader_ast(
        schema,
        client_field.selection_set_for_parent_query(),
        0,
        refetched_paths,
        &client_field.initial_variable_context(),
    );

    let function_import_statement =
        generate_function_import_statement(project_root, artifact_directory, info, file_extensions);

    let relative_directory = generate_path(parent_type.name, client_field.name);

    let reader_import_statement =
        reader_imports_to_import_statement(&reader_imports, file_extensions);

    let reader_param_type = format!("{}__{}__param", parent_type.name, client_field.name);

    let reader_content = if let UserWrittenComponentVariant::Eager = user_written_component_variant
    {
        let reader_output_type =
            format!("{}__{}__output_type", parent_type.name, client_field.name);
        let param_type_file_name = *RESOLVER_PARAM_TYPE;
        let output_type_file_name = *RESOLVER_OUTPUT_TYPE;
        format!(
            "import type {{ EagerReaderArtifact, ReaderAst }} from '@isograph/react';\n\
            import {{ {reader_param_type} }} from './{param_type_file_name}{ts_file_extension}';\n\
            import {{ {reader_output_type} }} from './{output_type_file_name}{ts_file_extension}';\n\
            {function_import_statement}\n\
            {reader_import_statement}\n\
            const readerAst: ReaderAst<{reader_param_type}> = {reader_ast};\n\n\
            const artifact: EagerReaderArtifact<\n\
            {}{reader_param_type},\n\
            {}{reader_output_type}\n\
            > = {{\n\
            {}kind: \"EagerReaderArtifact\",\n\
            {}resolver,\n\
            {}readerAst,\n\
            }};\n\n\
            export default artifact;\n",
            "  ", "  ", "  ", "  ", "  ",
        )
    } else {
        let component_name = format!("{}.{}", parent_type.name, client_field.name);
        let param_type_file_name = *RESOLVER_PARAM_TYPE;
        format!(
            "import type {{ComponentReaderArtifact, ExtractSecondParam, \
            ReaderAst }} from '@isograph/react';\n\
            import {{ {reader_param_type} }} from './{param_type_file_name}{ts_file_extension}';\n\
            {function_import_statement}\n\
            {reader_import_statement}\n\
            const readerAst: ReaderAst<{reader_param_type}> = {reader_ast};\n\n\
            const artifact: ComponentReaderArtifact<\n\
            {}{reader_param_type},\n\
            {}ExtractSecondParam<typeof resolver>\n\
            > = {{\n\
            {}kind: \"ComponentReaderArtifact\",\n\
            {}componentName: \"{component_name}\",\n\
            {}resolver,\n\
            {}readerAst,\n\
            }};\n\n\
            export default artifact;\n",
            "  ", "  ", "  ", "  ", "  ", "  ",
        )
    };

    let mut path_and_contents = vec![ArtifactPathAndContent {
        relative_directory: relative_directory.clone(),
        file_name_prefix: *RESOLVER_READER,
        file_content: reader_content,
    }];

    if !client_field.variable_definitions.is_empty() {
        let reader_parameters_type =
            format!("{}__{}__parameters", parent_type.name, client_field.name);
        let parameters = client_field.variable_definitions.iter().map(|x| &x.item);
        let parameters_types = generate_parameters(schema, parameters);
        let parameters_content =
            format!("export type {reader_parameters_type} = {parameters_types}\n");
        path_and_contents.push(ArtifactPathAndContent {
            relative_directory,
            file_name_prefix: *RESOLVER_PARAMETERS_TYPE,
            file_content: parameters_content,
        });
    }

    path_and_contents
}

pub(crate) fn generate_eager_reader_condition_artifact(
    schema: &ValidatedSchema,
    encountered_server_field: &ValidatedSchemaServerField,
    inline_fragment: &ServerFieldTypeAssociatedDataInlineFragment,
    refetch_paths: &RefetchedPathsMap,
    file_extensions: GenerateFileExtensionsOption,
) -> ArtifactPathAndContent {
    let field_name = encountered_server_field.name.item;

    let parent_type = schema
        .server_field_data
        .object(encountered_server_field.parent_type_id);
    let concrete_type = inline_fragment.concrete_type;

    let (reader_ast, reader_imports) = generate_reader_ast(
        schema,
        &inline_fragment.condition_selection_set,
        0,
        refetch_paths,
        &encountered_server_field.initial_variable_context(),
    );

    let reader_import_statement =
        reader_imports_to_import_statement(&reader_imports, file_extensions);

    let reader_param_type = "{ data: any, parameters: Record<PropertyKey, never> }";
    let reader_output_type = "Link | null";

    let reader_content = format!(
        "import type {{ EagerReaderArtifact, ReaderAst, Link }} from '@isograph/react';\n\
        {reader_import_statement}\n\
        const readerAst: ReaderAst<{reader_param_type}> = {reader_ast};\n\n\
        const artifact: EagerReaderArtifact<\n\
        {}{reader_param_type},\n\
        {}{reader_output_type}\n\
        > = {{\n\
        {}kind: \"EagerReaderArtifact\",\n\
<<<<<<< HEAD
        {}resolver: ({{ firstParameter }}) => firstParameter.data.__typename === \"{concrete_type}\" ? firstParameter.data.link : null,\n\
=======
        {}resolver: ({{ data }}) => data.__typename === \"{concrete_type}\" ? data.link : null,\n\
>>>>>>> 93dbf1b1
        {}readerAst,\n\
        }};\n\n\
        export default artifact;\n",
        "  ", "  ", "  ", "  ", "  ",
    );

    let relative_directory = generate_path(parent_type.name, field_name);

    ArtifactPathAndContent {
        relative_directory: relative_directory.clone(),
        file_name_prefix: *RESOLVER_READER,
        file_content: reader_content,
    }
}

pub(crate) fn generate_eager_reader_param_type_artifact(
    schema: &ValidatedSchema,
    client_field: &ValidatedClientField,
    file_extensions: GenerateFileExtensionsOption,
) -> ArtifactPathAndContent {
    let ts_file_extension = file_extensions.ts();
    let parent_type = schema
        .server_field_data
        .object(client_field.parent_object_id);
    let relative_directory = generate_path(parent_type.name, client_field.name);

    let mut param_type_imports = BTreeSet::new();
    let mut loadable_fields = BTreeSet::new();
    let mut link_fields = false;
    let client_field_parameter_type = generate_client_field_parameter_type(
        schema,
        client_field.selection_set_for_parent_query(),
        parent_type,
        &mut param_type_imports,
        &mut loadable_fields,
        1,
        &mut link_fields,
    );

    let param_type_import_statement =
        param_type_imports_to_import_statement(&param_type_imports, file_extensions);
    let reader_param_type = format!("{}__{}__param", parent_type.name, client_field.name);

    let link_field_imports = if link_fields {
        "import type { Link } from '@isograph/react';\n".to_string()
    } else {
        "".to_string()
    };

    let loadable_field_imports = if !loadable_fields.is_empty() {
        let param_imports =
            param_type_imports_to_import_param_statement(&loadable_fields, file_extensions);
        format!(
            "import {{ type LoadableField, type ExtractParameters }} from '@isograph/react';\n\
            {param_imports}"
        )
    } else {
        "".to_string()
    };

    let (parameters_import, parameters_type) = if !client_field.variable_definitions.is_empty() {
        let reader_parameters_type =
            format!("{}__{}__parameters", parent_type.name, client_field.name);
        (
            format!("import type {{ {reader_parameters_type} }} from './parameters_type{ts_file_extension}';\n"),
            reader_parameters_type,
        )
    } else {
        ("".to_string(), "Record<PropertyKey, never>".to_string())
    };

    let indent = "  ";
    let param_type_content = format!(
        "{param_type_import_statement}\
        {link_field_imports}\
        {loadable_field_imports}\
        {parameters_import}\n\
        export type {reader_param_type} = {{\n\
        {indent}readonly data: {client_field_parameter_type},\n\
        {indent}readonly parameters: {parameters_type},\n\
        }};\n",
    );
    ArtifactPathAndContent {
        relative_directory: relative_directory.clone(),
        file_name_prefix: *RESOLVER_PARAM_TYPE,
        file_content: param_type_content,
    }
}

pub(crate) fn generate_eager_reader_output_type_artifact(
    schema: &ValidatedSchema,
    client_field: &ValidatedClientField,
    project_root: &Path,
    artifact_directory: &Path,
    info: UserWrittenClientFieldInfo,
    file_extensions: GenerateFileExtensionsOption,
) -> ArtifactPathAndContent {
    let parent_type = schema
        .server_field_data
        .object(client_field.parent_object_id);
    let relative_directory = generate_path(parent_type.name, client_field.name);

    let function_import_statement =
        generate_function_import_statement(project_root, artifact_directory, info, file_extensions);

    let client_field_output_type = generate_output_type(client_field);

    let output_type_text = format!(
        "import type React from 'react';\n\
        {function_import_statement}\n\
        export type {}__{}__output_type = {};",
        parent_type.name, client_field.name, client_field_output_type
    );

    let final_output_type_text =
        if let UserWrittenComponentVariant::Eager = info.user_written_component_variant {
            output_type_text
        } else {
            format!(
                "import type {{ ExtractSecondParam, CombineWithIntrinsicAttributes }} \
                from '@isograph/react';\n\
                {output_type_text}\n",
            )
        };

    ArtifactPathAndContent {
        relative_directory: relative_directory.clone(),
        file_name_prefix: *RESOLVER_OUTPUT_TYPE,
        file_content: final_output_type_text,
    }
}

/// Example: import { PetUpdater as resolver } from '../../../PetUpdater';
fn generate_function_import_statement(
    project_root: &Path,
    artifact_directory: &Path,
    user_written_client_field_info: UserWrittenClientFieldInfo,
    file_extensions: GenerateFileExtensionsOption,
) -> ClientFieldFunctionImportStatement {
    let const_export_name = user_written_client_field_info.const_export_name;
    let path_to_client_field = project_root.join(
        PathBuf::from_str(user_written_client_field_info.file_path.lookup())
            .expect("paths should be legal here. This is indicative of a bug in Isograph."),
    );
    let relative_path =
        // artifact directory includes __isograph, so artifact_directory.join("Type/Field")
        // is a directory "two levels deep" within the artifact_directory.
        //
        // So diff_paths(path_to_client_field, artifact_directory.join("Type/Field"))
        // is a lazy way of saying "make a relative path from two levels deep in the artifact
        // dir to the client field".
        //
        // Since we will always go ../../../ the Type/Field part will never show up
        // in the output.
        //
        // Anyway, TODO do better.
        pathdiff::diff_paths(path_to_client_field, artifact_directory.join("Type/Field"))
            .expect("Relative path should work");
    let complete_file_name = relative_path.to_str().expect(
        "This path should be stringifiable. This probably is indicative of a bug in Isograph.",
    );

    let normalized_file_name = if cfg!(windows) {
        Cow::Owned(complete_file_name.replace("\\", "/"))
    } else {
        Cow::Borrowed(complete_file_name)
    };

    let file_name = match file_extensions {
        GenerateFileExtensionsOption::ExcludeExtensionsInFileImports => {
            let extension_char_count_including_dot =
                relative_path.extension().map(|x| x.len() + 1).unwrap_or(0);
            &normalized_file_name
                [0..(normalized_file_name.len() - extension_char_count_including_dot)]
        }
        GenerateFileExtensionsOption::IncludeExtensionsInFileImports => &normalized_file_name,
    };

    ClientFieldFunctionImportStatement(format!(
        "import {{ {const_export_name} as resolver }} from '{}';",
        file_name
    ))
}<|MERGE_RESOLUTION|>--- conflicted
+++ resolved
@@ -167,11 +167,7 @@
         {}{reader_output_type}\n\
         > = {{\n\
         {}kind: \"EagerReaderArtifact\",\n\
-<<<<<<< HEAD
         {}resolver: ({{ firstParameter }}) => firstParameter.data.__typename === \"{concrete_type}\" ? firstParameter.data.link : null,\n\
-=======
-        {}resolver: ({{ data }}) => data.__typename === \"{concrete_type}\" ? data.link : null,\n\
->>>>>>> 93dbf1b1
         {}readerAst,\n\
         }};\n\n\
         export default artifact;\n",
