--- conflicted
+++ resolved
@@ -15,14 +15,9 @@
 use isograph_schema::{
     get_provided_arguments, selection_map_wrapped, ClientFieldVariant, FieldTraversalResult,
     FieldType, NameAndArguments, NormalizationKey, RequiresRefinement, SchemaObject,
-<<<<<<< HEAD
-    UserWrittenComponentVariant, ValidatedClientField, ValidatedIsographSelectionVariant,
-    ValidatedSchema, ValidatedSelection, ValidatedVariableDefinition, NODE_FIELD_NAME,
-=======
     SchemaServerFieldVariant, UserWrittenComponentVariant, ValidatedClientField,
     ValidatedIsographSelectionVariant, ValidatedSchema, ValidatedSelection,
     ValidatedVariableDefinition,
->>>>>>> e2fc0019
 };
 use lazy_static::lazy_static;
 use std::{
@@ -145,42 +140,6 @@
                             file_extensions,
                         ));
 
-<<<<<<< HEAD
-                    let wrapped_map = selection_map_wrapped(
-                        merged_selection_map.clone(),
-                        *NODE_FIELD_NAME,
-                        vec![id_arg.clone()],
-                        None,
-                        None,
-                        None,
-                        RequiresRefinement::Yes(type_to_refine_to.name),
-                    );
-                    let id_var = ValidatedVariableDefinition {
-                        name: WithLocation::new("id".intern().into(), Location::Generated),
-                        type_: GraphQLTypeAnnotation::NonNull(Box::new(
-                            GraphQLNonNullTypeAnnotation::Named(GraphQLNamedTypeAnnotation(
-                                WithSpan::new(
-                                    SelectableServerFieldId::Scalar(schema.id_type_id),
-                                    Span::todo_generated(),
-                                ),
-                            )),
-                        )),
-                        default_value: None,
-                    };
-                    let variable_definitions_iter = encountered_client_field
-                        .variable_definitions
-                        .iter()
-                        .map(|variable_defition| &variable_defition.item)
-                        .chain(std::iter::once(&id_var));
-                    let mut traversal_state = traversal_state.clone();
-                    traversal_state.refetch_paths = traversal_state
-                        .refetch_paths
-                        .into_iter()
-                        .map(|(mut key, value)| {
-                            key.0.linked_fields.insert(
-                                0,
-                                NormalizationKey::InlineFragment(type_to_refine_to.name),
-=======
                         if *was_ever_selected_loadably {
                             path_and_contents.push(generate_refetch_reader_artifact(
                                 schema,
@@ -216,7 +175,6 @@
                                 None,
                                 None,
                                 RequiresRefinement::Yes(type_to_refine_to.name),
->>>>>>> e2fc0019
                             );
                             let id_var = ValidatedVariableDefinition {
                                 name: WithLocation::new("id".intern().into(), Location::Generated),
@@ -263,7 +221,7 @@
                                     &traversal_state,
                                     &encountered_client_field_map,
                                     variable_definitions_iter,
-                                    &schema.query_root_operation_name(),
+                                    &schema.find_query(),
                                     file_extensions,
                                 ),
                             );
@@ -273,25 +231,6 @@
                         path_and_contents.push(generate_refetch_reader_artifact(
                             schema,
                             encountered_client_field,
-<<<<<<< HEAD
-                            &wrapped_map,
-                            &traversal_state,
-                            &global_client_field_map,
-                            variable_definitions_iter,
-                            &schema.find_query(),
-                        ),
-                    );
-                }
-            }
-            ClientFieldVariant::ImperativelyLoadedField(variant) => {
-                path_and_contents.push(generate_refetch_reader_artifact(
-                    schema,
-                    encountered_client_field,
-                    variant.primary_field_info.as_ref(),
-                    &traversal_state.refetch_paths,
-                    false,
-                ));
-=======
                             variant.primary_field_info.as_ref(),
                             &traversal_state.refetch_paths,
                             false,
@@ -299,7 +238,6 @@
                         ));
                     }
                 };
->>>>>>> e2fc0019
             }
         }
     }
