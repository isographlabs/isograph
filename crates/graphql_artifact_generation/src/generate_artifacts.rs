--- conflicted
+++ resolved
@@ -259,13 +259,8 @@
         }
     }
 
-<<<<<<< HEAD
-    for user_written_client_type in schema.client_fields.iter().flat_map(|field| match field {
+    for user_written_client_type in schema.client_types.iter().flat_map(|field| match field {
         ClientType::ClientPointer(pointer) => Some(ClientType::ClientPointer(pointer)),
-=======
-    for user_written_client_field in schema.client_types.iter().flat_map(|field| match field {
-        ClientType::ClientPointer(_) => todo!(),
->>>>>>> 379aece4
         ClientType::ClientField(field) => match field.variant {
             ClientFieldVariant::Link => None,
             ClientFieldVariant::UserWritten(_) => Some(ClientType::ClientField(field)),
