use common_lang_types::{
    ArtifactFileType, ArtifactPathAndContent, DescriptionValue, IsographObjectTypeName, Location,
    SelectableFieldName, Span, WithLocation, WithSpan,
};
use graphql_lang_types::{
    GraphQLNamedTypeAnnotation, GraphQLNonNullTypeAnnotation, GraphQLTypeAnnotation,
};
use intern::{string_key::Intern, Lookup};
use isograph_lang_types::{
    ArgumentKeyAndValue, ClientFieldId, NonConstantValue, SelectableServerFieldId, Selection,
    ServerFieldSelection, TypeAnnotation, UnionVariant, VariableDefinition,
};
use isograph_schema::{
    get_provided_arguments, selection_map_wrapped, ClientFieldVariant, FieldTraversalResult,
    FieldType, NameAndArguments, NormalizationKey, RequiresRefinement, SchemaObject,
    SchemaServerFieldVariant, UserWrittenComponentVariant, ValidatedClientField,
    ValidatedIsographSelectionVariant, ValidatedSchema, ValidatedSelection,
    ValidatedVariableDefinition,
};
use lazy_static::lazy_static;
use std::path::Path;
use std::vec;
use std::{
    collections::{BTreeMap, HashSet},
    fmt::{self, Debug, Display},
    path::PathBuf,
};

use crate::entrypoint_artifact::generate_entrypoint_artifacts_with_client_field_traversal_result;
use crate::format_parameter_type::format_parameter_type;
use crate::import_statements::reader_imports_to_import_statement;
use crate::reader_ast::generate_reader_ast;
use crate::{
    eager_reader_artifact::{
        generate_eager_reader_artifacts, generate_eager_reader_output_type_artifact,
        generate_eager_reader_param_type_artifact,
    },
    entrypoint_artifact::generate_entrypoint_artifacts,
    import_statements::ParamTypeImports,
    iso_overload_file::build_iso_overload_artifact,
    refetch_reader_artifact::{
        generate_refetch_output_type_artifact, generate_refetch_reader_artifact,
    },
};

lazy_static! {
    pub static ref RESOLVER_READER: ArtifactFileType = "resolver_reader".intern().into();
    pub static ref REFETCH_READER: ArtifactFileType = "refetch_reader".intern().into();
    pub static ref RESOLVER_PARAM_TYPE: ArtifactFileType = "param_type".intern().into();
    pub static ref RESOLVER_PARAMETERS_TYPE: ArtifactFileType = "parameters_type".intern().into();
    pub static ref RESOLVER_OUTPUT_TYPE: ArtifactFileType = "output_type".intern().into();
    pub static ref ENTRYPOINT: ArtifactFileType = "entrypoint".intern().into();
    pub static ref ISO_TS: ArtifactFileType = "iso".intern().into();
}

/// Get all artifacts according to the following scheme:
///
/// For each entrypoint, generate an entrypoint artifact. This involves
/// generating the merged selection map.
///
/// - While creating a client field's merged selection map, whenever we enter
///   a client field, we check a cache (`encountered_client_field_map`). If that
///   cache is empty, we populate it with the client field's merged selection
///   map, reachable variables, and paths to refetch fields.
/// - If that cache is full, we reuse the values in the cache.
/// - Using that value, we merge it the child field's selection map into the
///   parent's selection map, merge variables, etc.
///
/// For each field that we encounter in this way (including the entrypoint
/// itself), we must generate a resolver or refetch reader artifact. (Currently,
/// each field will have only one or the other; but once we have loadable fields,
/// the loadable field will have both a refetch and resolver reader artifact.)
///
/// Also, for each user-written resolver, we must generate a param_type artifact.
/// For each resolver that is reachable from a reader, we must also generate an
/// output_type artifact.
pub fn get_artifact_path_and_content(
    schema: &ValidatedSchema,
    project_root: &Path,
    artifact_directory: &Path,
) -> Vec<ArtifactPathAndContent> {
    let mut encountered_client_field_map = BTreeMap::new();
    let mut path_and_contents = vec![];
    let mut encountered_output_types = HashSet::<ClientFieldId>::new();

    // For each entrypoint, generate an entrypoint artifact and refetch artifacts
    for entrypoint_id in schema.entrypoints.iter() {
        let entrypoint_path_and_content = generate_entrypoint_artifacts(
            schema,
            *entrypoint_id,
            &mut encountered_client_field_map,
        );
        path_and_contents.extend(entrypoint_path_and_content);

        // We also need to generate output types for entrypoints
        encountered_output_types.insert(*entrypoint_id);
    }

    for (
        encountered_field_id,
        FieldTraversalResult {
            traversal_state,
            merged_selection_map,
            was_ever_selected_loadably,
            ..
        },
    ) in &encountered_client_field_map
    {
        match encountered_field_id {
            FieldType::ServerField(encountered_server_field_id) => {
                let encountered_server_field = &schema.server_field(*encountered_server_field_id);

                let field_name = encountered_server_field.name.item;

                let parent_type = schema
                    .server_field_data
                    .object(encountered_server_field.parent_type_id);

                match encountered_server_field.variant.clone() {
                    SchemaServerFieldVariant::LinkedField => {}
                    SchemaServerFieldVariant::InlineFragment(inline_fragment) => {
                        let concrete_type = inline_fragment.concrete_type;

                        let (reader_ast, reader_imports) = generate_reader_ast(
                            schema,
                            &inline_fragment.condition_selection_set,
                            0,
                            &traversal_state.refetch_paths,
                            &encountered_server_field.initial_variable_context(),
                        );

                        let reader_import_statement =
                            reader_imports_to_import_statement(&reader_imports);

                        let reader_param_type =
                            format!("{}__{}__param", parent_type.name, field_name);

                        let reader_output_type =
                            format!("{}__{}__output_type", parent_type.name, field_name);
                        let param_type_file_name = *RESOLVER_PARAM_TYPE;
                        let output_type_file_name = *RESOLVER_OUTPUT_TYPE;

                        let reader_content =         format!(
                            "import type {{ EagerReaderArtifact, ReaderAst }} from '@isograph/react';\n\
                            import {{ {reader_param_type} }} from './{param_type_file_name}';\n\
                            import {{ {reader_output_type} }} from './{output_type_file_name}';\n\
                            {reader_import_statement}\n\
                            const readerAst: ReaderAst<{reader_param_type}> = {reader_ast};\n\n\
                            const artifact: EagerReaderArtifact<\n\
                            {}{reader_param_type},\n\
                            {}{reader_output_type}\n\
                            > = {{\n\
                            {}kind: \"EagerReaderArtifact\",\n\
                            {}resolver: ({{ data }}) => data.__typename === \"{concrete_type}\" ? {{ __link: data.id }} : null,\n\
                            {}readerAst,\n\
                            }};\n\n\
                            export default artifact;\n",
                            "  ", "  ", "  ", "  ", "  ",
                        );

                        let relative_directory = generate_path(parent_type.name, field_name);

                        path_and_contents.push(ArtifactPathAndContent {
                            relative_directory: relative_directory.clone(),
                            file_name_prefix: *RESOLVER_READER,
                            file_content: reader_content,
                        });
                    }
                };
            }
            FieldType::ClientField(encountered_client_field_id) => {
                let encountered_client_field = schema.client_field(*encountered_client_field_id);
                // Generate reader ASTs for all encountered client fields, which may be reader or refetch reader
                match &encountered_client_field.variant {
                    ClientFieldVariant::UserWritten(info) => {
                        path_and_contents.extend(generate_eager_reader_artifacts(
                            schema,
                            encountered_client_field,
                            project_root,
                            artifact_directory,
                            *info,
                            &traversal_state.refetch_paths,
                        ));

                        if *was_ever_selected_loadably {
                            path_and_contents.push(generate_refetch_reader_artifact(
                                schema,
                                encountered_client_field,
                                None,
                                &traversal_state.refetch_paths,
                                true,
                            ));

                            // Everything about this is quite sus
                            let id_arg = ArgumentKeyAndValue {
                                key: "id".intern().into(),
                                value: NonConstantValue::Variable("id".intern().into()),
                            };

                            let type_to_refine_to = schema
                                .server_field_data
                                .object(encountered_client_field.parent_object_id);

                            if schema
                                .fetchable_types
                                .contains_key(&encountered_client_field.parent_object_id)
                            {
                                panic!("Loadable fields on root objects are not yet supported");
                            }

                            let wrapped_map = selection_map_wrapped(
                                merged_selection_map.clone(),
                                "node".intern().into(),
                                vec![id_arg.clone()],
                                None,
                                None,
                                None,
                                RequiresRefinement::Yes(type_to_refine_to.name),
                            );
                            let id_var = ValidatedVariableDefinition {
                                name: WithLocation::new("id".intern().into(), Location::Generated),
                                type_: GraphQLTypeAnnotation::NonNull(Box::new(
                                    GraphQLNonNullTypeAnnotation::Named(
                                        GraphQLNamedTypeAnnotation(WithSpan::new(
                                            SelectableServerFieldId::Scalar(schema.id_type_id),
                                            Span::todo_generated(),
                                        )),
                                    ),
                                )),
                                default_value: None,
                            };
                            let variable_definitions_iter = encountered_client_field
                                .variable_definitions
                                .iter()
                                .map(|variable_defition| &variable_defition.item)
                                .chain(std::iter::once(&id_var));
                            let mut traversal_state = traversal_state.clone();
                            traversal_state.refetch_paths = traversal_state
                                .refetch_paths
                                .into_iter()
                                .map(|(mut key, value)| {
                                    key.0.linked_fields.insert(
                                        0,
                                        NormalizationKey::InlineFragment(type_to_refine_to.name),
                                    );
                                    key.0.linked_fields.insert(
                                        0,
                                        NormalizationKey::ServerField(NameAndArguments {
                                            name: "node".intern().into(),
                                            arguments: vec![id_arg.clone()],
                                        }),
                                    );
                                    (key, value)
                                })
                                .collect();

                            path_and_contents.extend(
                                generate_entrypoint_artifacts_with_client_field_traversal_result(
                                    schema,
                                    encountered_client_field,
                                    &wrapped_map,
                                    &traversal_state,
                                    &global_client_field_map,
                                    variable_definitions_iter,
                                    &schema.query_root_operation_name(),
                                ),
                            );
                        }
                    }
                    ClientFieldVariant::ImperativelyLoadedField(variant) => {
                        path_and_contents.push(generate_refetch_reader_artifact(
                            schema,
                            encountered_client_field,
<<<<<<< HEAD
                            variant.primary_field_info.as_ref(),
                            &traversal_state.refetch_paths,
                            false,
                        ));
                    }
                };
=======
                            &wrapped_map,
                            &traversal_state,
                            &encountered_client_field_map,
                            variable_definitions_iter,
                            &schema.query_root_operation_name(),
                        ),
                    );
                }
            }
            ClientFieldVariant::ImperativelyLoadedField(variant) => {
                path_and_contents.push(generate_refetch_reader_artifact(
                    schema,
                    encountered_client_field,
                    variant.primary_field_info.as_ref(),
                    &traversal_state.refetch_paths,
                    false,
                ));
>>>>>>> a779c3fa
            }
        }
    }

    for user_written_client_field in
        schema
            .client_fields
            .iter()
            .filter(|field| match field.variant {
                ClientFieldVariant::UserWritten(_) => true,
                ClientFieldVariant::ImperativelyLoadedField(_) => false,
            })
    {
        // For each user-written client field, generate a param type artifact
        path_and_contents.push(generate_eager_reader_param_type_artifact(
            schema,
            user_written_client_field,
        ));

<<<<<<< HEAD
        match global_client_field_map.get(&FieldType::ClientField(user_written_client_field.id)) {
            Some(FieldTraversalResult {
=======
        match encountered_client_field_map.get(&user_written_client_field.id) {
            Some(ClientFieldTraversalResult {
>>>>>>> a779c3fa
                traversal_state, ..
            }) => {
                // If this user-written client field is reachable from an entrypoint,
                // we've already noted the accessible client fields
                encountered_output_types.extend(traversal_state.accessible_client_fields.iter())
            }
            None => {
                // If this field is not reachable from an entrypoint, we need to
                // encounter all the client fields
                for nested_client_field in
                    user_written_client_field.accessible_client_fields(schema)
                {
                    encountered_output_types.insert(nested_client_field.id);
                }
            }
        }
    }

    for output_type_id in encountered_output_types {
        let client_field = schema.client_field(output_type_id);
        let path_and_content = match client_field.variant {
            ClientFieldVariant::UserWritten(info) => generate_eager_reader_output_type_artifact(
                schema,
                client_field,
                project_root,
                artifact_directory,
                info,
            ),
            ClientFieldVariant::ImperativelyLoadedField(_) => {
                generate_refetch_output_type_artifact(schema, client_field)
            }
        };
        path_and_contents.push(path_and_content);
    }

    path_and_contents.push(build_iso_overload_artifact(schema));

    path_and_contents
}

pub(crate) fn get_serialized_field_arguments(
    // TODO make this an iterator
    arguments: &[ArgumentKeyAndValue],
    indentation_level: u8,
) -> String {
    if arguments.is_empty() {
        return "null".to_string();
    }

    let mut s = "[".to_string();
    let indent_1 = "  ".repeat((indentation_level + 1) as usize);
    let indent_2 = "  ".repeat((indentation_level + 2) as usize);

    for argument in arguments {
        let argument_name = argument.key;
        let arg_value = match &argument.value {
            NonConstantValue::Variable(variable_name) => {
                format!(
                    "\n\
                    {indent_1}[\n\
                    {indent_2}\"{argument_name}\",\n\
                    {indent_2}{{ kind: \"Variable\", name: \"{variable_name}\" }},\n\
                    {indent_1}],\n",
                )
            }
            NonConstantValue::Integer(int_value) => {
                format!(
                    "\n\
                    {indent_1}[\n\
                    {indent_2}\"{argument_name}\",\n\
                    {indent_2}{{ kind: \"Literal\", value: {int_value} }},\n\
                    {indent_1}],\n"
                )
            }
            NonConstantValue::Boolean(bool) => {
                let bool_string = bool.to_string();
                format!(
                    "\n\
                    {indent_1}[\n\
                    {indent_2}\"{argument_name}\",\n\
                    {indent_2}{{ kind: \"Literal\", value: {bool_string} }},\n\
                    {indent_1}],\n"
                )
            }
            NonConstantValue::String(s) => {
                format!(
                    "\n\
                    {indent_1}[\n\
                    {indent_2}\"{argument_name}\",\n\
                    {indent_2}{{ kind: \"String\", value: \"{s}\" }},\n\
                    {indent_1}],\n"
                )
            }
            NonConstantValue::Float(f) => {
                let float = f.as_float();
                format!(
                    "\n\
                    {indent_1}[\n\
                    {indent_2}\"{argument_name}\",\n\
                    {indent_2}{{ kind: \"Literal\", value: {float} }},\n\
                    {indent_1}],\n"
                )
            }
            NonConstantValue::Null => {
                format!(
                    "\n\
                    {indent_1}[\n\
                    {indent_2}\"{argument_name}\",\n\
                    {indent_2}{{ kind: \"Literal\", value: null }},\n\
                    {indent_1}],\n"
                )
            }
            NonConstantValue::Enum(e) => {
                format!(
                    "\n\
                    {indent_1}[\n\
                    {indent_2}\"{argument_name}\",\n\
                    {indent_2}{{ kind: \"Enum\", value: \"{e}\" }},\n\
                    {indent_1}],\n"
                )
            }
            NonConstantValue::List(_) => panic!("Lists are not supported here"),
            NonConstantValue::Object(_) => panic!("Objects not supported here"),
        };

        s.push_str(&arg_value);
    }

    s.push_str(&format!("{}]", "  ".repeat(indentation_level as usize)));
    s
}

pub(crate) fn generate_output_type(client_field: &ValidatedClientField) -> ClientFieldOutputType {
    let variant = &client_field.variant;
    match variant {
        ClientFieldVariant::UserWritten(info) => match info.user_written_component_variant {
            UserWrittenComponentVariant::Eager => {
                ClientFieldOutputType("ReturnType<typeof resolver>".to_string())
            }
            UserWrittenComponentVariant::Component => ClientFieldOutputType(
                "(React.FC<CombineWithIntrinsicAttributes<ExtractSecondParam<typeof resolver>>>)"
                    .to_string(),
            ),
        },
        ClientFieldVariant::ImperativelyLoadedField(params) => {
            // N.B. the string is a stable id for deduplicating
            match params.primary_field_info {
                Some(_) => {
                    ClientFieldOutputType("(params: any) => [string, () => void]".to_string())
                }
                None => ClientFieldOutputType("() => [string, () => void]".to_string()),
            }
        }
    }
}

pub fn generate_path(
    object_name: IsographObjectTypeName,
    field_name: SelectableFieldName,
) -> PathBuf {
    PathBuf::from(object_name.lookup()).join(field_name.lookup())
}

pub(crate) fn generate_client_field_parameter_type(
    schema: &ValidatedSchema,
    selection_map: &[WithSpan<ValidatedSelection>],
    parent_type: &SchemaObject,
    nested_client_field_imports: &mut ParamTypeImports,
    loadable_fields: &mut ParamTypeImports,
    indentation_level: u8,
) -> ClientFieldParameterType {
    // TODO use unwraps
    let mut client_field_parameter_type = "{\n".to_string();
    for selection in selection_map.iter() {
        write_param_type_from_selection(
            schema,
            &mut client_field_parameter_type,
            selection,
            parent_type,
            nested_client_field_imports,
            loadable_fields,
            indentation_level + 1,
        );
    }
    client_field_parameter_type.push_str(&format!("{}}}", "  ".repeat(indentation_level as usize)));

    ClientFieldParameterType(client_field_parameter_type)
}

fn write_param_type_from_selection(
    schema: &ValidatedSchema,
    query_type_declaration: &mut String,
    selection: &WithSpan<ValidatedSelection>,
    parent_type: &SchemaObject,
    nested_client_field_imports: &mut ParamTypeImports,
    loadable_fields: &mut ParamTypeImports,
    indentation_level: u8,
) {
    match &selection.item {
        Selection::ServerField(field) => match field {
            ServerFieldSelection::ScalarField(scalar_field_selection) => {
                match scalar_field_selection.associated_data.location {
                    FieldType::ServerField(_server_field) => {
                        let parent_field = parent_type
                            .encountered_fields
                            .get(&scalar_field_selection.name.item.into())
                            .expect("parent_field should exist 1")
                            .as_server_field()
                            .expect("parent_field should exist and be server field");
                        let field = schema.server_field(*parent_field);

                        write_optional_description(
                            field.description,
                            query_type_declaration,
                            indentation_level,
                        );

                        let name_or_alias = scalar_field_selection.name_or_alias().item;

                        // TODO there should be a clever way to print without cloning
                        let output_type =
                            field.associated_data.clone().map(&mut |output_type_id| {
                                // TODO not just scalars, enums as well. Both should have a javascript name
                                let scalar_id = if let SelectableServerFieldId::Scalar(scalar) =
                                    output_type_id
                                {
                                    scalar
                                } else {
                                    panic!("output_type_id should be a scalar");
                                };
                                schema.server_field_data.scalar(scalar_id).javascript_name
                            });

                        query_type_declaration.push_str(&format!(
                            "{}readonly {}: {},\n",
                            "  ".repeat(indentation_level as usize),
                            name_or_alias,
                            print_javascript_type_declaration(&output_type)
                        ));
                    }
                    FieldType::ClientField(client_field_id) => {
                        let client_field = schema.client_field(client_field_id);
                        write_optional_description(
                            client_field.description,
                            query_type_declaration,
                            indentation_level,
                        );
                        query_type_declaration
                            .push_str(&"  ".repeat(indentation_level as usize).to_string());

                        nested_client_field_imports.insert(client_field.type_and_field);
                        let inner_output_type = format!(
                            "{}__output_type",
                            client_field.type_and_field.underscore_separated()
                        );

                        let output_type =
                            match scalar_field_selection.associated_data.selection_variant {
                                ValidatedIsographSelectionVariant::Regular => inner_output_type,
                                ValidatedIsographSelectionVariant::Loadable(_) => {
                                    loadable_fields.insert(client_field.type_and_field);
                                    let provided_arguments = get_provided_arguments(
                                        client_field.variable_definitions.iter().map(|x| &x.item),
                                        &scalar_field_selection.arguments,
                                    );

                                    let indent = "  ".repeat((indentation_level + 1) as usize);
                                    let provided_args_type = if provided_arguments.is_empty() {
                                        "".to_string()
                                    } else {
                                        format!(
                                        ",\n{indent}Omit<ExtractParameters<{}__param>, keyof {}>",
                                        client_field.type_and_field.underscore_separated(),
                                        get_loadable_field_type_from_arguments(
                                            schema,
                                            provided_arguments
                                        )
                                    )
                                    };

                                    format!(
                                        "LoadableField<\n\
                                        {indent}{}__param,\n\
                                        {indent}{inner_output_type}\
                                        {provided_args_type}\n\
                                        {}>",
                                        client_field.type_and_field.underscore_separated(),
                                        "  ".repeat(indentation_level as usize),
                                    )
                                }
                            };

                        query_type_declaration.push_str(
                            &(format!(
                                "readonly {}: {},\n",
                                scalar_field_selection.name_or_alias().item,
                                output_type
                            )),
                        );
                    }
                }
            }
            ServerFieldSelection::LinkedField(linked_field) => {
                let parent_field = parent_type
                    .encountered_fields
                    .get(&linked_field.name.item.into())
                    .expect("parent_field should exist 2")
                    .as_server_field()
                    .expect("Parent field should exist and be server field");
                let field = schema.server_field(*parent_field);
                write_optional_description(
                    field.description,
                    query_type_declaration,
                    indentation_level,
                );
                query_type_declaration
                    .push_str(&"  ".repeat(indentation_level as usize).to_string());
                let name_or_alias = linked_field.name_or_alias().item;

                let type_annotation = field.associated_data.clone().map(&mut |output_type_id| {
                    let object_id = output_type_id.try_into().expect(
                        "output_type_id should be an object. \
                        This is indicative of a bug in Isograph.",
                    );
                    let object = schema.server_field_data.object(object_id);
                    generate_client_field_parameter_type(
                        schema,
                        &linked_field.selection_set,
                        object,
                        nested_client_field_imports,
                        loadable_fields,
                        indentation_level,
                    )
                });
                query_type_declaration.push_str(&format!(
                    "readonly {}: {},\n",
                    name_or_alias,
                    print_javascript_type_declaration(&type_annotation),
                ));
            }
        },
    }
}

fn get_loadable_field_type_from_arguments(
    schema: &ValidatedSchema,
    arguments: Vec<ValidatedVariableDefinition>,
) -> String {
    let mut loadable_field_type = "{".to_string();
    let mut is_first = true;
    for arg in arguments.iter() {
        if !is_first {
            loadable_field_type.push_str(", ");
        }
        is_first = false;
        let is_optional = !matches!(arg.type_, GraphQLTypeAnnotation::NonNull(_));
        loadable_field_type.push_str(&format!(
            "readonly {}{}: {}",
            arg.name.item,
            if is_optional { "?" } else { "" },
            format_type_for_js(schema, arg.type_.clone())
        ));
    }
    loadable_field_type.push('}');
    loadable_field_type
}

fn format_type_for_js(
    schema: &ValidatedSchema,
    type_: GraphQLTypeAnnotation<SelectableServerFieldId>,
) -> String {
    let new_type = type_.map(
        |selectable_server_field_id| match selectable_server_field_id {
            SelectableServerFieldId::Object(_) => {
                panic!(
                    "Unexpected object. Objects are not supported as parameters, yet. \
                    This is indicative of an unimplemented feature in Isograph."
                )
            }
            SelectableServerFieldId::Scalar(scalar_id) => {
                schema.server_field_data.scalar(scalar_id).javascript_name
            }
        },
    );

    format_type_for_js_inner(new_type)
}

fn format_type_for_js_inner(
    new_type: GraphQLTypeAnnotation<common_lang_types::JavascriptName>,
) -> String {
    match new_type {
        GraphQLTypeAnnotation::Named(named_inner_type) => {
            format!("{} | null | void", named_inner_type.0.item)
        }
        GraphQLTypeAnnotation::List(list) => {
            format!("ReadonlyArray<{}> | null", format_type_for_js_inner(list.0))
        }
        GraphQLTypeAnnotation::NonNull(non_null) => match *non_null {
            GraphQLNonNullTypeAnnotation::Named(named_inner_type) => {
                named_inner_type.0.item.to_string()
            }
            GraphQLNonNullTypeAnnotation::List(list) => {
                format!("ReadonlyArray<{}>", format_type_for_js_inner(list.0))
            }
        },
    }
}

pub(crate) fn generate_parameters<'a>(
    schema: &ValidatedSchema,
    argument_definitions: impl Iterator<Item = &'a VariableDefinition<SelectableServerFieldId>>,
) -> String {
    let mut s = "{\n".to_string();
    let indent = "  ";
    for arg in argument_definitions {
        let is_optional = !matches!(arg.type_, GraphQLTypeAnnotation::NonNull(_));
        s.push_str(&format!(
            "{indent}readonly {}{}: {},\n",
            arg.name.item,
            if is_optional { "?" } else { "" },
            format_parameter_type(schema, arg.type_.clone(), 1)
        ));
    }
    s.push_str("};");
    s
}

fn write_optional_description(
    description: Option<DescriptionValue>,
    query_type_declaration: &mut String,
    indentation_level: u8,
) {
    if let Some(description) = description {
        query_type_declaration.push_str(&"  ".repeat(indentation_level as usize).to_string());
        query_type_declaration.push_str("/**\n");
        query_type_declaration.push_str(description.lookup());
        query_type_declaration.push('\n');
        query_type_declaration.push_str(&"  ".repeat(indentation_level as usize).to_string());
        query_type_declaration.push_str("*/\n");
    }
}

fn print_javascript_type_declaration<T: Display + Ord + Debug>(
    type_annotation: &TypeAnnotation<T>,
) -> String {
    let mut s = String::new();
    print_javascript_type_declaration_impl(type_annotation, &mut s);
    s
}

fn print_javascript_type_declaration_impl<T: Display + Ord + Debug>(
    type_annotation: &TypeAnnotation<T>,
    s: &mut String,
) {
    match &type_annotation {
        TypeAnnotation::Scalar(scalar) => {
            s.push_str(&scalar.to_string());
        }
        TypeAnnotation::Union(union_type_annotation) => {
            if union_type_annotation.variants.is_empty() {
                panic!("Unexpected union with not enough variants.");
            }

            if union_type_annotation.variants.len() > 1 || union_type_annotation.nullable {
                s.push('(');
                for (index, variant) in union_type_annotation.variants.iter().enumerate() {
                    if index != 0 {
                        s.push_str(" | ");
                    }

                    match variant {
                        UnionVariant::Scalar(scalar) => {
                            s.push_str(&scalar.to_string());
                        }
                        UnionVariant::Plural(type_annotation) => {
                            s.push_str("ReadonlyArray<");
                            print_javascript_type_declaration_impl(type_annotation, s);
                            s.push('>');
                        }
                    }
                }
                if union_type_annotation.nullable {
                    s.push_str(" | null");
                }
                s.push(')');
            } else {
                let variant = union_type_annotation
                    .variants
                    .first()
                    .expect("Expected variant to exist");
                match variant {
                    UnionVariant::Scalar(scalar) => {
                        s.push_str(&scalar.to_string());
                    }
                    UnionVariant::Plural(type_annotation) => {
                        s.push_str("ReadonlyArray<");
                        print_javascript_type_declaration_impl(type_annotation, s);
                        s.push('>');
                    }
                }
            }
        }
        TypeAnnotation::Plural(type_annotation) => {
            s.push_str("ReadonlyArray<");
            print_javascript_type_declaration_impl(type_annotation, s);
            s.push('>');
        }
    }
}

macro_rules! derive_display {
    ($type:ident) => {
        impl fmt::Display for $type {
            fn fmt(&self, f: &mut fmt::Formatter<'_>) -> fmt::Result {
                fmt::Display::fmt(&self.0, f)
            }
        }
    };
}

#[derive(Debug, PartialEq, Eq, PartialOrd, Ord)]
pub(crate) struct ClientFieldParameterType(pub String);
derive_display!(ClientFieldParameterType);

#[derive(Debug)]
pub(crate) struct QueryText(pub String);
derive_display!(QueryText);

#[derive(Debug)]
pub(crate) struct ClientFieldFunctionImportStatement(pub String);
derive_display!(ClientFieldFunctionImportStatement);

#[derive(Debug)]
pub(crate) struct ClientFieldOutputType(pub String);
derive_display!(ClientFieldOutputType);

#[derive(Debug)]
pub(crate) struct ReaderAst(pub String);
derive_display!(ReaderAst);

#[derive(Debug)]
pub(crate) struct NormalizationAstText(pub String);
derive_display!(NormalizationAstText);

#[derive(Debug)]
pub(crate) struct RefetchQueryArtifactImport(pub String);
derive_display!(RefetchQueryArtifactImport);<|MERGE_RESOLUTION|>--- conflicted
+++ resolved
@@ -260,7 +260,7 @@
                                     encountered_client_field,
                                     &wrapped_map,
                                     &traversal_state,
-                                    &global_client_field_map,
+                                    &encountered_client_field_map,
                                     variable_definitions_iter,
                                     &schema.query_root_operation_name(),
                                 ),
@@ -271,32 +271,12 @@
                         path_and_contents.push(generate_refetch_reader_artifact(
                             schema,
                             encountered_client_field,
-<<<<<<< HEAD
                             variant.primary_field_info.as_ref(),
                             &traversal_state.refetch_paths,
                             false,
                         ));
                     }
                 };
-=======
-                            &wrapped_map,
-                            &traversal_state,
-                            &encountered_client_field_map,
-                            variable_definitions_iter,
-                            &schema.query_root_operation_name(),
-                        ),
-                    );
-                }
-            }
-            ClientFieldVariant::ImperativelyLoadedField(variant) => {
-                path_and_contents.push(generate_refetch_reader_artifact(
-                    schema,
-                    encountered_client_field,
-                    variant.primary_field_info.as_ref(),
-                    &traversal_state.refetch_paths,
-                    false,
-                ));
->>>>>>> a779c3fa
             }
         }
     }
@@ -316,13 +296,10 @@
             user_written_client_field,
         ));
 
-<<<<<<< HEAD
-        match global_client_field_map.get(&FieldType::ClientField(user_written_client_field.id)) {
+        match encountered_client_field_map
+            .get(&FieldType::ClientField(user_written_client_field.id))
+        {
             Some(FieldTraversalResult {
-=======
-        match encountered_client_field_map.get(&user_written_client_field.id) {
-            Some(ClientFieldTraversalResult {
->>>>>>> a779c3fa
                 traversal_state, ..
             }) => {
                 // If this user-written client field is reachable from an entrypoint,
