use common_lang_types::{
    ArtifactFileType, ArtifactPathAndContent, DescriptionValue, IsographObjectTypeName, Location,
    SelectableFieldName, Span, WithLocation, WithSpan,
};
use graphql_lang_types::{
    GraphQLNamedTypeAnnotation, GraphQLNonNullTypeAnnotation, GraphQLTypeAnnotation,
};
use intern::{string_key::Intern, Lookup};
use isograph_lang_types::{
    ArgumentKeyAndValue, ClientFieldId, NonConstantValue, SelectableServerFieldId, Selection,
    ServerFieldSelection, TypeAnnotation, UnionVariant, VariableDefinition,
};
use isograph_schema::{
    get_provided_arguments, selection_map_wrapped, ClientFieldTraversalResult, ClientFieldVariant,
    FieldDefinitionLocation, NameAndArguments, NormalizationKey, RequiresRefinement, SchemaObject,
    UserWrittenComponentVariant, ValidatedClientField, ValidatedIsographSelectionVariant,
    ValidatedSchema, ValidatedSelection, ValidatedVariableDefinition, NODE_FIELD_NAME,
};
use lazy_static::lazy_static;
use std::path::Path;
use std::{
    collections::{BTreeMap, HashSet},
    fmt::{self, Debug, Display},
    path::PathBuf,
};

use crate::entrypoint_artifact::generate_entrypoint_artifacts_with_client_field_traversal_result;
use crate::format_parameter_type::format_parameter_type;
use crate::{
    eager_reader_artifact::{
        generate_eager_reader_artifacts, generate_eager_reader_output_type_artifact,
        generate_eager_reader_param_type_artifact,
    },
    entrypoint_artifact::generate_entrypoint_artifacts,
    import_statements::ParamTypeImports,
    iso_overload_file::build_iso_overload_artifact,
    refetch_reader_artifact::{
        generate_refetch_output_type_artifact, generate_refetch_reader_artifact,
    },
};

lazy_static! {
    pub static ref RESOLVER_READER: ArtifactFileType = "resolver_reader".intern().into();
    pub static ref REFETCH_READER: ArtifactFileType = "refetch_reader".intern().into();
    pub static ref RESOLVER_PARAM_TYPE: ArtifactFileType = "param_type".intern().into();
    pub static ref RESOLVER_PARAMETERS_TYPE: ArtifactFileType = "parameters_type".intern().into();
    pub static ref RESOLVER_OUTPUT_TYPE: ArtifactFileType = "output_type".intern().into();
    pub static ref ENTRYPOINT: ArtifactFileType = "entrypoint".intern().into();
    pub static ref ISO_TS: ArtifactFileType = "iso".intern().into();
}

/// Get all artifacts according to the following scheme:
///
/// For each entrypoint, generate an entrypoint artifact. This involves
/// generating the merged selection map.
///
/// - While creating a client field's merged selection map, whenever we enter
///   a client field, we check a cache (`global_client_field_map`). If that
///   cache is empty, we populate it with the client field's merged selection
///   map, reachable variables, and paths to refetch fields.
/// - If that cache is full, we reuse the values in the cache.
/// - Using that value, we merge it the child field's selection map into the
///   parent's selection map, merge variables, etc.
///
/// For each field that we encounter in this way (including the entrypoint
/// itself), we must generate a resolver or refetch reader artifact. (Currently,
/// each field will have only one or the other; but once we have loadable fields,
/// the loadable field will have both a refetch and resolver reader artifact.)
///
/// Also, for each user-written resolver, we must generate a param_type artifact.
/// For each resolver that is reachable from a reader, we must also generate an
/// output_type artifact.
pub fn get_artifact_path_and_content(
    schema: &ValidatedSchema,
    project_root: &Path,
    artifact_directory: &Path,
) -> Vec<ArtifactPathAndContent> {
    let mut global_client_field_map = BTreeMap::new();
    let mut path_and_contents = vec![];
    let mut encountered_output_types = HashSet::<ClientFieldId>::new();

    // For each entrypoint, generate an entrypoint artifact and refetch artifacts
    for entrypoint_id in schema.entrypoints.iter() {
        let entrypoint_path_and_content =
            generate_entrypoint_artifacts(schema, *entrypoint_id, &mut global_client_field_map);
        path_and_contents.extend(entrypoint_path_and_content);

        // We also need to generate output types for entrypoints
        encountered_output_types.insert(*entrypoint_id);
    }

    for (
        encountered_client_field_id,
        ClientFieldTraversalResult {
            traversal_state,
            merged_selection_map,
            was_ever_selected_loadably,
            ..
        },
    ) in &global_client_field_map
    {
        let encountered_client_field = schema.client_field(*encountered_client_field_id);
        // Generate reader ASTs for all encountered client fields, which may be reader or refetch reader
        match &encountered_client_field.variant {
            ClientFieldVariant::UserWritten(info) => {
                path_and_contents.extend(generate_eager_reader_artifacts(
                    schema,
                    encountered_client_field,
                    project_root,
                    artifact_directory,
                    *info,
                    &traversal_state.refetch_paths,
                ));

                if *was_ever_selected_loadably {
                    path_and_contents.push(generate_refetch_reader_artifact(
                        schema,
                        encountered_client_field,
                        None,
                        &traversal_state.refetch_paths,
                        true,
                    ));

                    // Everything about this is quite sus
                    let id_arg = ArgumentKeyAndValue {
                        key: "id".intern().into(),
                        value: NonConstantValue::Variable("id".intern().into()),
                    };

                    let type_to_refine_to = schema
                        .server_field_data
                        .object(encountered_client_field.parent_object_id);

                    if schema
                        .fetchable_types
                        .contains_key(&encountered_client_field.parent_object_id)
                    {
                        panic!("Loadable fields on root objects are not yet supported");
                    }

                    let wrapped_map = selection_map_wrapped(
                        merged_selection_map.clone(),
                        *NODE_FIELD_NAME,
                        vec![id_arg.clone()],
                        type_to_refine_to.concrete_type,
                        None,
                        None,
                        RequiresRefinement::Yes(type_to_refine_to.name),
                    );
                    let id_var = ValidatedVariableDefinition {
                        name: WithLocation::new("id".intern().into(), Location::Generated),
                        type_: GraphQLTypeAnnotation::NonNull(Box::new(
                            GraphQLNonNullTypeAnnotation::Named(GraphQLNamedTypeAnnotation(
                                WithSpan::new(
                                    SelectableServerFieldId::Scalar(schema.id_type_id),
                                    Span::todo_generated(),
                                ),
                            )),
                        )),
                        default_value: None,
                    };
                    let variable_definitions_iter = encountered_client_field
                        .variable_definitions
                        .iter()
                        .map(|variable_defition| &variable_defition.item)
                        .chain(std::iter::once(&id_var));
                    let mut traversal_state = traversal_state.clone();
                    traversal_state.refetch_paths = traversal_state
                        .refetch_paths
                        .into_iter()
                        .map(|(mut key, value)| {
                            key.0.linked_fields.insert(
                                0,
                                NormalizationKey::InlineFragment(type_to_refine_to.name),
                            );
                            key.0.linked_fields.insert(
                                0,
                                NormalizationKey::ServerField(NameAndArguments {
                                    name: "node".intern().into(),
                                    arguments: vec![id_arg.clone()],
                                }),
                            );
                            (key, value)
                        })
                        .collect();

                    path_and_contents.extend(
                        generate_entrypoint_artifacts_with_client_field_traversal_result(
                            schema,
                            encountered_client_field,
                            &wrapped_map,
                            &traversal_state,
                            &global_client_field_map,
                            variable_definitions_iter,
<<<<<<< HEAD
                            &schema.find_query_id(),
=======
                            &schema.query_root_operation_name(),
>>>>>>> 3a0c06c0
                        ),
                    );
                }
            }
            ClientFieldVariant::ImperativelyLoadedField(variant) => {
                path_and_contents.push(generate_refetch_reader_artifact(
                    schema,
                    encountered_client_field,
                    variant.primary_field_info.as_ref(),
                    &traversal_state.refetch_paths,
                    false,
                ));
            }
        };
    }

    for user_written_client_field in
        schema
            .client_fields
            .iter()
            .filter(|field| match field.variant {
                ClientFieldVariant::UserWritten(_) => true,
                ClientFieldVariant::ImperativelyLoadedField(_) => false,
            })
    {
        // For each user-written client field, generate a param type artifact
        path_and_contents.push(generate_eager_reader_param_type_artifact(
            schema,
            user_written_client_field,
        ));

        match global_client_field_map.get(&user_written_client_field.id) {
            Some(ClientFieldTraversalResult {
                traversal_state, ..
            }) => {
                // If this user-written client field is reachable from an entrypoint,
                // we've already noted the accessible client fields
                encountered_output_types.extend(traversal_state.accessible_client_fields.iter())
            }
            None => {
                // If this field is not reachable from an entrypoint, we need to
                // encounter all the client fields
                for nested_client_field in
                    user_written_client_field.accessible_client_fields(schema)
                {
                    encountered_output_types.insert(nested_client_field.id);
                }
            }
        }
    }

    for output_type_id in encountered_output_types {
        let client_field = schema.client_field(output_type_id);
        let path_and_content = match client_field.variant {
            ClientFieldVariant::UserWritten(info) => generate_eager_reader_output_type_artifact(
                schema,
                client_field,
                project_root,
                artifact_directory,
                info,
            ),
            ClientFieldVariant::ImperativelyLoadedField(_) => {
                generate_refetch_output_type_artifact(schema, client_field)
            }
        };
        path_and_contents.push(path_and_content);
    }

    path_and_contents.push(build_iso_overload_artifact(schema));

    path_and_contents
}

pub(crate) fn get_serialized_field_arguments(
    // TODO make this an iterator
    arguments: &[ArgumentKeyAndValue],
    indentation_level: u8,
) -> String {
    if arguments.is_empty() {
        return "null".to_string();
    }

    let mut s = "[".to_string();
    let indent_1 = "  ".repeat((indentation_level + 1) as usize);
    let indent_2 = "  ".repeat((indentation_level + 2) as usize);

    for argument in arguments {
        let argument_name = argument.key;
        let arg_value = match &argument.value {
            NonConstantValue::Variable(variable_name) => {
                format!(
                    "\n\
                    {indent_1}[\n\
                    {indent_2}\"{argument_name}\",\n\
                    {indent_2}{{ kind: \"Variable\", name: \"{variable_name}\" }},\n\
                    {indent_1}],\n",
                )
            }
            NonConstantValue::Integer(int_value) => {
                format!(
                    "\n\
                    {indent_1}[\n\
                    {indent_2}\"{argument_name}\",\n\
                    {indent_2}{{ kind: \"Literal\", value: {int_value} }},\n\
                    {indent_1}],\n"
                )
            }
            NonConstantValue::Boolean(bool) => {
                let bool_string = bool.to_string();
                format!(
                    "\n\
                    {indent_1}[\n\
                    {indent_2}\"{argument_name}\",\n\
                    {indent_2}{{ kind: \"Literal\", value: {bool_string} }},\n\
                    {indent_1}],\n"
                )
            }
            NonConstantValue::String(s) => {
                format!(
                    "\n\
                    {indent_1}[\n\
                    {indent_2}\"{argument_name}\",\n\
                    {indent_2}{{ kind: \"String\", value: \"{s}\" }},\n\
                    {indent_1}],\n"
                )
            }
            NonConstantValue::Float(f) => {
                let float = f.as_float();
                format!(
                    "\n\
                    {indent_1}[\n\
                    {indent_2}\"{argument_name}\",\n\
                    {indent_2}{{ kind: \"Literal\", value: {float} }},\n\
                    {indent_1}],\n"
                )
            }
            NonConstantValue::Null => {
                format!(
                    "\n\
                    {indent_1}[\n\
                    {indent_2}\"{argument_name}\",\n\
                    {indent_2}{{ kind: \"Literal\", value: null }},\n\
                    {indent_1}],\n"
                )
            }
            NonConstantValue::Enum(e) => {
                format!(
                    "\n\
                    {indent_1}[\n\
                    {indent_2}\"{argument_name}\",\n\
                    {indent_2}{{ kind: \"Enum\", value: \"{e}\" }},\n\
                    {indent_1}],\n"
                )
            }
            NonConstantValue::List(_) => panic!("Lists are not supported here"),
            NonConstantValue::Object(_) => panic!("Objects not supported here"),
        };

        s.push_str(&arg_value);
    }

    s.push_str(&format!("{}]", "  ".repeat(indentation_level as usize)));
    s
}

pub(crate) fn generate_output_type(client_field: &ValidatedClientField) -> ClientFieldOutputType {
    let variant = &client_field.variant;
    match variant {
        ClientFieldVariant::UserWritten(info) => match info.user_written_component_variant {
            UserWrittenComponentVariant::Eager => {
                ClientFieldOutputType("ReturnType<typeof resolver>".to_string())
            }
            UserWrittenComponentVariant::Component => {
                ClientFieldOutputType("(React.FC<ExtractSecondParam<typeof resolver>>)".to_string())
            }
        },
        ClientFieldVariant::ImperativelyLoadedField(params) => {
            // N.B. the string is a stable id for deduplicating
            match params.primary_field_info {
                Some(_) => {
                    ClientFieldOutputType("(params: any) => [string, () => void]".to_string())
                }
                None => ClientFieldOutputType("() => [string, () => void]".to_string()),
            }
        }
    }
}

pub fn generate_path(
    object_name: IsographObjectTypeName,
    field_name: SelectableFieldName,
) -> PathBuf {
    PathBuf::from(object_name.lookup()).join(field_name.lookup())
}

pub(crate) fn generate_client_field_parameter_type(
    schema: &ValidatedSchema,
    selection_map: &[WithSpan<ValidatedSelection>],
    parent_type: &SchemaObject,
    nested_client_field_imports: &mut ParamTypeImports,
    loadable_fields: &mut ParamTypeImports,
    indentation_level: u8,
) -> ClientFieldParameterType {
    // TODO use unwraps
    let mut client_field_parameter_type = "{\n".to_string();
    for selection in selection_map.iter() {
        write_param_type_from_selection(
            schema,
            &mut client_field_parameter_type,
            selection,
            parent_type,
            nested_client_field_imports,
            loadable_fields,
            indentation_level + 1,
        );
    }
    client_field_parameter_type.push_str(&format!("{}}}", "  ".repeat(indentation_level as usize)));

    ClientFieldParameterType(client_field_parameter_type)
}

fn write_param_type_from_selection(
    schema: &ValidatedSchema,
    query_type_declaration: &mut String,
    selection: &WithSpan<ValidatedSelection>,
    parent_type: &SchemaObject,
    nested_client_field_imports: &mut ParamTypeImports,
    loadable_fields: &mut ParamTypeImports,
    indentation_level: u8,
) {
    match &selection.item {
        Selection::ServerField(field) => match field {
            ServerFieldSelection::ScalarField(scalar_field_selection) => {
                match scalar_field_selection.associated_data.location {
                    FieldDefinitionLocation::Server(_server_field) => {
                        let parent_field = parent_type
                            .encountered_fields
                            .get(&scalar_field_selection.name.item.into())
                            .expect("parent_field should exist 1")
                            .as_server_field()
                            .expect("parent_field should exist and be server field");
                        let field = schema.server_field(*parent_field);

                        write_optional_description(
                            field.description,
                            query_type_declaration,
                            indentation_level,
                        );

                        let name_or_alias = scalar_field_selection.name_or_alias().item;

                        // TODO there should be a clever way to print without cloning
                        let output_type =
                            field.associated_data.clone().map(&mut |output_type_id| {
                                // TODO not just scalars, enums as well. Both should have a javascript name
                                let scalar_id = if let SelectableServerFieldId::Scalar(scalar) =
                                    output_type_id
                                {
                                    scalar
                                } else {
                                    panic!("output_type_id should be a scalar");
                                };
                                schema.server_field_data.scalar(scalar_id).javascript_name
                            });

                        query_type_declaration.push_str(&format!(
                            "{}readonly {}: {},\n",
                            "  ".repeat(indentation_level as usize),
                            name_or_alias,
                            print_javascript_type_declaration(&output_type)
                        ));
                    }
                    FieldDefinitionLocation::Client(client_field_id) => {
                        let client_field = schema.client_field(client_field_id);
                        write_optional_description(
                            client_field.description,
                            query_type_declaration,
                            indentation_level,
                        );
                        query_type_declaration
                            .push_str(&"  ".repeat(indentation_level as usize).to_string());

                        nested_client_field_imports.insert(client_field.type_and_field);
                        let inner_output_type = format!(
                            "{}__output_type",
                            client_field.type_and_field.underscore_separated()
                        );

                        let output_type =
                            match scalar_field_selection.associated_data.selection_variant {
                                ValidatedIsographSelectionVariant::Regular => inner_output_type,
                                ValidatedIsographSelectionVariant::Loadable(_) => {
                                    loadable_fields.insert(client_field.type_and_field);
                                    let provided_arguments = get_provided_arguments(
                                        client_field.variable_definitions.iter().map(|x| &x.item),
                                        &scalar_field_selection.arguments,
                                    );

                                    let indent = "  ".repeat((indentation_level + 1) as usize);
                                    let provided_args_type = if provided_arguments.is_empty() {
                                        "".to_string()
                                    } else {
                                        format!(
                                            ",\n{indent}{}",
                                            get_loadable_field_type_from_arguments(
                                                schema,
                                                provided_arguments
                                            )
                                        )
                                    };

                                    format!(
                                        "LoadableField<\n\
                                        {indent}{}__param,\n\
                                        {indent}{inner_output_type}\
                                        {provided_args_type}\n\
                                        {}>",
                                        client_field.type_and_field.underscore_separated(),
                                        "  ".repeat(indentation_level as usize),
                                    )
                                }
                            };

                        query_type_declaration.push_str(
                            &(format!(
                                "readonly {}: {},\n",
                                scalar_field_selection.name_or_alias().item,
                                output_type
                            )),
                        );
                    }
                }
            }
            ServerFieldSelection::LinkedField(linked_field) => {
                let parent_field = parent_type
                    .encountered_fields
                    .get(&linked_field.name.item.into())
                    .expect("parent_field should exist 2")
                    .as_server_field()
                    .expect("Parent field should exist and be server field");
                let field = schema.server_field(*parent_field);
                write_optional_description(
                    field.description,
                    query_type_declaration,
                    indentation_level,
                );
                query_type_declaration
                    .push_str(&"  ".repeat(indentation_level as usize).to_string());
                let name_or_alias = linked_field.name_or_alias().item;

                let type_annotation = field.associated_data.clone().map(&mut |output_type_id| {
                    let object_id = output_type_id.try_into().expect(
                        "output_type_id should be an object. \
                        This is indicative of a bug in Isograph.",
                    );
                    let object = schema.server_field_data.object(object_id);
                    generate_client_field_parameter_type(
                        schema,
                        &linked_field.selection_set,
                        object,
                        nested_client_field_imports,
                        loadable_fields,
                        indentation_level,
                    )
                });
                query_type_declaration.push_str(&format!(
                    "readonly {}: {},\n",
                    name_or_alias,
                    print_javascript_type_declaration(&type_annotation),
                ));
            }
        },
    }
}

fn get_loadable_field_type_from_arguments(
    schema: &ValidatedSchema,
    arguments: Vec<ValidatedVariableDefinition>,
) -> String {
    let mut loadable_field_type = "{".to_string();
    let mut is_first = true;
    for arg in arguments.iter() {
        if !is_first {
            loadable_field_type.push_str(", ");
        }
        is_first = false;
        let is_optional = !matches!(arg.type_, GraphQLTypeAnnotation::NonNull(_));
        loadable_field_type.push_str(&format!(
            "readonly {}{}: {}",
            arg.name.item,
            if is_optional { "?" } else { "" },
            format_type_for_js(schema, arg.type_.clone())
        ));
    }
    loadable_field_type.push('}');
    loadable_field_type
}

fn format_type_for_js(
    schema: &ValidatedSchema,
    type_: GraphQLTypeAnnotation<SelectableServerFieldId>,
) -> String {
    let new_type = type_.map(
        |selectable_server_field_id| match selectable_server_field_id {
            SelectableServerFieldId::Object(_) => {
                panic!(
                    "Unexpected object. Objects are not supported as parameters, yet. \
                    This is indicative of an unimplemented feature in Isograph."
                )
            }
            SelectableServerFieldId::Scalar(scalar_id) => {
                schema.server_field_data.scalar(scalar_id).javascript_name
            }
        },
    );

    format_type_for_js_inner(new_type)
}

fn format_type_for_js_inner(
    new_type: GraphQLTypeAnnotation<common_lang_types::JavascriptName>,
) -> String {
    match new_type {
        GraphQLTypeAnnotation::Named(named_inner_type) => {
            format!("{} | null | void", named_inner_type.0.item)
        }
        GraphQLTypeAnnotation::List(list) => {
            format!("ReadonlyArray<{}> | null", format_type_for_js_inner(list.0))
        }
        GraphQLTypeAnnotation::NonNull(non_null) => match *non_null {
            GraphQLNonNullTypeAnnotation::Named(named_inner_type) => {
                named_inner_type.0.item.to_string()
            }
            GraphQLNonNullTypeAnnotation::List(list) => {
                format!("ReadonlyArray<{}>", format_type_for_js_inner(list.0))
            }
        },
    }
}

pub(crate) fn generate_parameters<'a>(
    schema: &ValidatedSchema,
    argument_definitions: impl Iterator<Item = &'a VariableDefinition<SelectableServerFieldId>>,
) -> String {
    let mut s = "{\n".to_string();
    let indent = "  ";
    for arg in argument_definitions {
        let is_optional = !matches!(arg.type_, GraphQLTypeAnnotation::NonNull(_));
        s.push_str(&format!(
            "{indent}readonly {}{}: {},\n",
            arg.name.item,
            if is_optional { "?" } else { "" },
            format_parameter_type(schema, arg.type_.clone(), 1)
        ));
    }
    s.push_str("};");
    s
}

fn write_optional_description(
    description: Option<DescriptionValue>,
    query_type_declaration: &mut String,
    indentation_level: u8,
) {
    if let Some(description) = description {
        query_type_declaration.push_str(&"  ".repeat(indentation_level as usize).to_string());
        query_type_declaration.push_str("/**\n");
        query_type_declaration.push_str(description.lookup());
        query_type_declaration.push('\n');
        query_type_declaration.push_str(&"  ".repeat(indentation_level as usize).to_string());
        query_type_declaration.push_str("*/\n");
    }
}

fn print_javascript_type_declaration<T: Display + Ord + Debug>(
    type_annotation: &TypeAnnotation<T>,
) -> String {
    let mut s = String::new();
    print_javascript_type_declaration_impl(type_annotation, &mut s);
    s
}

fn print_javascript_type_declaration_impl<T: Display + Ord + Debug>(
    type_annotation: &TypeAnnotation<T>,
    s: &mut String,
) {
    match &type_annotation {
        TypeAnnotation::Scalar(scalar) => {
            s.push_str(&scalar.to_string());
        }
        TypeAnnotation::Union(union_type_annotation) => {
            if union_type_annotation.variants.is_empty() {
                panic!("Unexpected union with not enough variants.");
            }

            if union_type_annotation.variants.len() > 1 || union_type_annotation.nullable {
                s.push('(');
                for (index, variant) in union_type_annotation.variants.iter().enumerate() {
                    if index != 0 {
                        s.push_str(" | ");
                    }

                    match variant {
                        UnionVariant::Scalar(scalar) => {
                            s.push_str(&scalar.to_string());
                        }
                        UnionVariant::Plural(type_annotation) => {
                            s.push_str("ReadonlyArray<");
                            print_javascript_type_declaration_impl(type_annotation, s);
                            s.push('>');
                        }
                    }
                }
                if union_type_annotation.nullable {
                    s.push_str(" | null");
                }
                s.push(')');
            } else {
                let variant = union_type_annotation
                    .variants
                    .first()
                    .expect("Expected variant to exist");
                match variant {
                    UnionVariant::Scalar(scalar) => {
                        s.push_str(&scalar.to_string());
                    }
                    UnionVariant::Plural(type_annotation) => {
                        s.push_str("ReadonlyArray<");
                        print_javascript_type_declaration_impl(type_annotation, s);
                        s.push('>');
                    }
                }
            }
        }
        TypeAnnotation::Plural(type_annotation) => {
            s.push_str("ReadonlyArray<");
            print_javascript_type_declaration_impl(type_annotation, s);
            s.push('>');
        }
    }
}

macro_rules! derive_display {
    ($type:ident) => {
        impl fmt::Display for $type {
            fn fmt(&self, f: &mut fmt::Formatter<'_>) -> fmt::Result {
                fmt::Display::fmt(&self.0, f)
            }
        }
    };
}

#[derive(Debug, PartialEq, Eq, PartialOrd, Ord)]
pub(crate) struct ClientFieldParameterType(pub String);
derive_display!(ClientFieldParameterType);

#[derive(Debug)]
pub(crate) struct QueryText(pub String);
derive_display!(QueryText);

#[derive(Debug)]
pub(crate) struct ClientFieldFunctionImportStatement(pub String);
derive_display!(ClientFieldFunctionImportStatement);

#[derive(Debug)]
pub(crate) struct ClientFieldOutputType(pub String);
derive_display!(ClientFieldOutputType);

#[derive(Debug)]
pub(crate) struct ReaderAst(pub String);
derive_display!(ReaderAst);

#[derive(Debug)]
pub(crate) struct NormalizationAstText(pub String);
derive_display!(NormalizationAstText);

#[derive(Debug)]
pub(crate) struct RefetchQueryArtifactImport(pub String);
derive_display!(RefetchQueryArtifactImport);<|MERGE_RESOLUTION|>--- conflicted
+++ resolved
@@ -192,11 +192,8 @@
                             &traversal_state,
                             &global_client_field_map,
                             variable_definitions_iter,
-<<<<<<< HEAD
+                            &schema.query_root_operation_name(),
                             &schema.find_query_id(),
-=======
-                            &schema.query_root_operation_name(),
->>>>>>> 3a0c06c0
                         ),
                     );
                 }
