--- conflicted
+++ resolved
@@ -108,47 +108,6 @@
         },
     ) in &encountered_client_field_map
     {
-<<<<<<< HEAD
-        let encountered_client_field = schema.client_field(*encountered_client_field_id);
-        // Generate reader ASTs for all encountered client fields, which may be reader or refetch reader
-        match &encountered_client_field.variant {
-            ClientFieldVariant::UserWritten(info) => {
-                path_and_contents.extend(generate_eager_reader_artifacts(
-                    schema,
-                    encountered_client_field,
-                    project_root,
-                    artifact_directory,
-                    *info,
-                    &traversal_state.refetch_paths,
-                    file_extensions,
-                ));
-
-                if *was_ever_selected_loadably {
-                    path_and_contents.push(generate_refetch_reader_artifact(
-                        schema,
-                        encountered_client_field,
-                        None,
-                        &traversal_state.refetch_paths,
-                        true,
-                        file_extensions,
-                    ));
-
-                    // Everything about this is quite sus
-                    let id_arg = ArgumentKeyAndValue {
-                        key: "id".intern().into(),
-                        value: NonConstantValue::Variable("id".intern().into()),
-                    };
-
-                    let type_to_refine_to = schema
-                        .server_field_data
-                        .object(encountered_client_field.parent_object_id);
-
-                    if schema
-                        .fetchable_types
-                        .contains_key(&encountered_client_field.parent_object_id)
-                    {
-                        panic!("Loadable fields on root objects are not yet supported");
-=======
         match encountered_field_id {
             FieldType::ServerField(encountered_server_field_id) => {
                 let encountered_server_field = schema.server_field(*encountered_server_field_id);
@@ -161,8 +120,8 @@
                             encountered_server_field,
                             inline_fragment,
                             &traversal_state.refetch_paths,
+                            file_extensions,
                         ));
->>>>>>> 5ca02015
                     }
                 };
             }
@@ -178,6 +137,7 @@
                             artifact_directory,
                             *info,
                             &traversal_state.refetch_paths,
+                            file_extensions,
                         ));
 
                         if *was_ever_selected_loadably {
@@ -187,6 +147,7 @@
                                 None,
                                 &traversal_state.refetch_paths,
                                 true,
+                                file_extensions,
                             ));
 
                             // Everything about this is quite sus
@@ -261,6 +222,7 @@
                                     &encountered_client_field_map,
                                     variable_definitions_iter,
                                     &schema.query_root_operation_name(),
+                                    file_extensions,
                                 ),
                             );
                         }
@@ -269,34 +231,13 @@
                         path_and_contents.push(generate_refetch_reader_artifact(
                             schema,
                             encountered_client_field,
-<<<<<<< HEAD
-                            &wrapped_map,
-                            &traversal_state,
-                            &encountered_client_field_map,
-                            variable_definitions_iter,
-                            &schema.query_root_operation_name(),
-                            file_extensions,
-                        ),
-                    );
-                }
-            }
-            ClientFieldVariant::ImperativelyLoadedField(variant) => {
-                path_and_contents.push(generate_refetch_reader_artifact(
-                    schema,
-                    encountered_client_field,
-                    variant.primary_field_info.as_ref(),
-                    &traversal_state.refetch_paths,
-                    false,
-                    file_extensions,
-                ));
-=======
                             variant.primary_field_info.as_ref(),
                             &traversal_state.refetch_paths,
                             false,
+                            file_extensions,
                         ));
                     }
                 };
->>>>>>> 5ca02015
             }
         }
     }
