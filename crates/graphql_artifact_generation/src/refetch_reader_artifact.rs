use common_lang_types::ArtifactPathAndContent;
use intern::string_key::Intern;
use isograph_schema::{
    FieldMapItem, PrimaryFieldInfo, RefetchedPathsMap, ValidatedClientField, ValidatedSchema,
};

use crate::{
    generate_artifacts::{
        generate_output_type, generate_path, ClientFieldFunctionImportStatement, REFETCH_READER,
        RESOLVER_OUTPUT_TYPE,
    },
    import_statements::reader_imports_to_import_statement,
    reader_ast::generate_reader_ast,
};

pub(crate) fn generate_refetch_reader_artifact(
    schema: &ValidatedSchema,
    client_field: &ValidatedClientField,
    primary_field_info: Option<&PrimaryFieldInfo>,
    refetched_paths: &RefetchedPathsMap,
    was_selected_loadably: bool,
) -> ArtifactPathAndContent {
    let function_import_statement = match primary_field_info {
        Some(info) => {
            generate_function_import_statement_for_mutation_reader(&info.primary_field_field_map)
        }
        None => generate_function_import_statement_for_refetch_reader(),
    };
    let parent_type = schema
        .server_field_data
        .object(client_field.parent_object_id);

    let (reader_ast, reader_imports) = generate_reader_ast(
        schema,
        if was_selected_loadably {
            // TODO model this better
            client_field
                .refetch_strategy
                .as_ref()
                .expect(
                    "Expected refetch strategy. \
                    This is indicative of a bug in Isograph.",
                )
                .refetch_selection_set()
        } else {
            client_field.selection_set_for_parent_query()
        },
        0,
        refetched_paths,
        &client_field.initial_variable_context(),
    );

    let relative_directory = generate_path(parent_type.name, client_field.name);

    let reader_import_statement = reader_imports_to_import_statement(&reader_imports);

    let reader_content = format!(
            "import type {{ RefetchReaderArtifact, ReaderAst, RefetchQueryNormalizationArtifact }} from '@isograph/react';\n\
            {function_import_statement}\n\
            {reader_import_statement}\n\
            const readerAst: ReaderAst<unknown> = {reader_ast};\n\n\
            const artifact: RefetchReaderArtifact = {{\n\
            {}kind: \"RefetchReaderArtifact\",\n\
            {}// @ts-ignore\n\
            {}resolver,\n\
            {}readerAst,\n\
            }};\n\n\
            export default artifact;\n",
            "  ", "  ", "  ", "  "
        );

    ArtifactPathAndContent {
        relative_directory: relative_directory.clone(),
        file_name_prefix: *REFETCH_READER,
        file_content: reader_content,
    }
}

pub(crate) fn generate_refetch_output_type_artifact(
    schema: &ValidatedSchema,
    client_field: &ValidatedClientField,
) -> ArtifactPathAndContent {
    let parent_type = schema
        .server_field_data
        .object(client_field.parent_object_id);
    let relative_directory = generate_path(parent_type.name, client_field.name);

    let client_field_output_type = generate_output_type(client_field);

    let output_type_text = {
        let parent_type_name = parent_type.name;
        let output_type = client_field_output_type;
        format!(
            "export type {}__{}__output_type = {};",
            parent_type_name, client_field.name, output_type
        )
    };
    let output_type_text = format!(
        "import type React from 'react';\n\
        import {{ RefetchQueryNormalizationArtifact }} from '@isograph/react';\n\
        {output_type_text}"
    );
    ArtifactPathAndContent {
        relative_directory: relative_directory.clone(),
        file_name_prefix: *RESOLVER_OUTPUT_TYPE,
        file_content: output_type_text,
    }
}

fn generate_function_import_statement_for_refetch_reader() -> ClientFieldFunctionImportStatement {
    let include_read_out_data = get_read_out_data(&[FieldMapItem {
        from: "id".intern().into(),
        to: "id".intern().into(),
    }]);
    let indent = "  ";
    // TODO we need to generate nested refetch queries, which may either be
    // passed from the original entrypoint or specific to the loadable field.
    //
    // It should probably be passed from the original entrypoint.
    let content = format!(
        "{include_read_out_data}\n\
        import {{ makeNetworkRequest, wrapResolvedValue, type IsographEnvironment, \
        type FragmentReference, type RefetchQueryNormalizationArtifactWrapper, \
        type Link, type TopLevelReaderArtifact }} \
        from '@isograph/react';\n\
        import {{ type ItemCleanupPair }} from '@isograph/react-disposable-state';\n\
        const resolver = (\n\
        {indent}environment: IsographEnvironment,\n\
        {indent}artifact: RefetchQueryNormalizationArtifact,\n\
        {indent}readOutData: any,\n\
        {indent}filteredVariables: any,\n\
<<<<<<< HEAD
        {indent}rootId: Link,\n\
=======
        {indent}rootLink: Link,\n\
>>>>>>> 1c9d51fd
        {indent}// TODO type this\n\
        {indent}readerArtifact: TopLevelReaderArtifact<any, any, any> | null,\n\
        {indent}nestedRefetchQueries: RefetchQueryNormalizationArtifactWrapper[],\n\
        ) => (): ItemCleanupPair<FragmentReference<any, any>> | undefined => {{\n\
        {indent}const variables = includeReadOutData(filteredVariables, readOutData);\n\
        {indent}const [networkRequest, disposeNetworkRequest] = makeNetworkRequest(environment, artifact, variables);\n\
        {indent}if (readerArtifact == null) return;\n\
        {indent}const fragmentReference = {{\n\
        {indent}  kind: \"FragmentReference\",\n\
        {indent}  readerWithRefetchQueries: wrapResolvedValue({{\n\
        {indent}    kind: \"ReaderWithRefetchQueries\",\n\
        {indent}    readerArtifact,\n\
        {indent}    nestedRefetchQueries,\n\
        {indent}  }} as const),\n\
        {indent}  root: rootLink,\n\
        {indent}  variables,\n\
        {indent}  networkRequest,\n\
        {indent}}} as const;\n\
        {indent}return [fragmentReference, disposeNetworkRequest];\n\
        }};\n"
    );
    ClientFieldFunctionImportStatement(content)
}

fn generate_function_import_statement_for_mutation_reader(
    field_map: &[FieldMapItem],
) -> ClientFieldFunctionImportStatement {
    let include_read_out_data = get_read_out_data(field_map);
    let indent = "  ";
    ClientFieldFunctionImportStatement(format!(
        "{include_read_out_data}\n\
        import {{ makeNetworkRequest, wrapResolvedValue, type IsographEnvironment, \
        type Link, type TopLevelReaderArtifact, \
        type FragmentReference, \
        type RefetchQueryNormalizationArtifactWrapper \
        }} from '@isograph/react';\n\
        import {{ type ItemCleanupPair }} from '@isograph/react-disposable-state';\n\
        const resolver = (\n\
        {indent}environment: IsographEnvironment,\n\
        {indent}artifact: RefetchQueryNormalizationArtifact,\n\
        {indent}readOutData: any,\n\
        {indent}filteredVariables: any,\n\
<<<<<<< HEAD
        {indent}rootId: Link,\n\
=======
        {indent}rootLink: Link,\n\
>>>>>>> 1c9d51fd
        {indent}// TODO type this\n\
        {indent}readerArtifact: TopLevelReaderArtifact<any, any, any>,\n\
        {indent}nestedRefetchQueries: RefetchQueryNormalizationArtifactWrapper[],\n\
        ) => (): ItemCleanupPair<FragmentReference<any, any>> | undefined => {{\n\
        {indent}const variables = includeReadOutData(filteredVariables, readOutData);\n\
        {indent}const [networkRequest, disposeNetworkRequest] = makeNetworkRequest(environment, artifact, variables);\n\
        {indent}if (readerArtifact == null) return;\n\
        {indent}const fragmentReference = {{\n\
        {indent}  kind: \"FragmentReference\",\n\
        {indent}  readerWithRefetchQueries: wrapResolvedValue({{\n\
        {indent}    kind: \"ReaderWithRefetchQueries\",\n\
        {indent}    readerArtifact,\n\
        {indent}    nestedRefetchQueries,\n\
        {indent}  }} as const),\n\
        {indent}  root: rootLink,\n\
        {indent}  variables,\n\
        {indent}  networkRequest,\n\
        {indent}}} as const;\n\
        {indent}return [fragmentReference, disposeNetworkRequest];\n\
        }};\n\
        ",
    ))
}

fn get_read_out_data(field_map: &[FieldMapItem]) -> String {
    let spaces = "  ";
    let mut s = "const includeReadOutData = (variables: any, readOutData: any) => {\n".to_string();

    for item in field_map.iter() {
        // This is super hacky and due to the fact that argument names and field names are
        // treated differently, because that's how it is in the GraphQL spec.
        let split_to_arg = item.split_to_arg();
        let mut path_segments = Vec::with_capacity(1 + split_to_arg.to_field_names.len());
        path_segments.push(split_to_arg.to_argument_name);
        path_segments.extend(split_to_arg.to_field_names.into_iter());

        let last_index = path_segments.len() - 1;
        let mut path_so_far = "".to_string();
        for (index, path_segment) in path_segments.into_iter().enumerate() {
            let is_last = last_index == index;
            let path_segment_item = path_segment;

            if is_last {
                let from_value = item.from;
                s.push_str(&format!(
                    "{spaces}variables.{path_so_far}{path_segment_item} = \
                    readOutData.{from_value};\n"
                ));
            } else {
                s.push_str(&format!(
                    "{spaces}variables.{path_so_far}{path_segment_item} = \
                    variables.{path_so_far}{path_segment_item} ?? {{}};\n"
                ));
                path_so_far.push_str(&format!("{path_segment_item}."));
            }
        }
    }

    s.push_str(&format!("{spaces}return variables;\n}};\n"));
    s
}<|MERGE_RESOLUTION|>--- conflicted
+++ resolved
@@ -129,11 +129,7 @@
         {indent}artifact: RefetchQueryNormalizationArtifact,\n\
         {indent}readOutData: any,\n\
         {indent}filteredVariables: any,\n\
-<<<<<<< HEAD
-        {indent}rootId: Link,\n\
-=======
         {indent}rootLink: Link,\n\
->>>>>>> 1c9d51fd
         {indent}// TODO type this\n\
         {indent}readerArtifact: TopLevelReaderArtifact<any, any, any> | null,\n\
         {indent}nestedRefetchQueries: RefetchQueryNormalizationArtifactWrapper[],\n\
@@ -176,11 +172,7 @@
         {indent}artifact: RefetchQueryNormalizationArtifact,\n\
         {indent}readOutData: any,\n\
         {indent}filteredVariables: any,\n\
-<<<<<<< HEAD
-        {indent}rootId: Link,\n\
-=======
         {indent}rootLink: Link,\n\
->>>>>>> 1c9d51fd
         {indent}// TODO type this\n\
         {indent}readerArtifact: TopLevelReaderArtifact<any, any, any>,\n\
         {indent}nestedRefetchQueries: RefetchQueryNormalizationArtifactWrapper[],\n\
