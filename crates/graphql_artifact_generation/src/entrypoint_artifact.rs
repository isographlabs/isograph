use std::collections::BTreeSet;

use common_lang_types::{
    ArtifactPathAndContent, IsographObjectTypeName, QueryOperationName, VariableName,
};
use intern::{string_key::Intern, Lookup};
<<<<<<< HEAD
use isograph_lang_types::{ClientFieldId, IsographSelectionVariant, ServerObjectId};
=======
use isograph_config::OptionalGenerateFileExtensions;
use isograph_lang_types::{ClientFieldId, IsographSelectionVariant};
>>>>>>> e2fc0019
use isograph_schema::{
    create_merged_selection_map_for_field_and_insert_into_global_map,
    current_target_merged_selections, get_imperatively_loaded_artifact_info,
    get_reachable_variables, ClientFieldToCompletedMergeTraversalStateMap, FieldTraversalResult,
    FieldType, MergedSelectionMap, RootOperationName, RootRefetchedPath,
    ScalarClientFieldTraversalState, SchemaObject, ValidatedClientField, ValidatedSchema,
    ValidatedVariableDefinition,
};

use crate::{
    generate_artifacts::{
        generate_path, NormalizationAstText, QueryText, RefetchQueryArtifactImport, ENTRYPOINT,
        RESOLVER_OUTPUT_TYPE, RESOLVER_PARAM_TYPE, RESOLVER_READER,
    },
    imperatively_loaded_fields::get_artifact_for_imperatively_loaded_field,
    normalization_ast_text::generate_normalization_ast_text,
    query_text::generate_query_text,
};

#[derive(Debug)]
struct EntrypointArtifactInfo<'schema> {
    query_name: QueryOperationName,
    parent_type: &'schema SchemaObject,
    query_text: QueryText,
    normalization_ast_text: NormalizationAstText,
    refetch_query_artifact_import: RefetchQueryArtifactImport,
    concrete_type: IsographObjectTypeName,
}

pub(crate) fn generate_entrypoint_artifacts(
    schema: &ValidatedSchema,
    entrypoint_id: ClientFieldId,
    encountered_client_field_map: &mut ClientFieldToCompletedMergeTraversalStateMap,
    file_extensions: OptionalGenerateFileExtensions,
) -> Vec<ArtifactPathAndContent> {
    let entrypoint = schema.client_field(entrypoint_id);

    let FieldTraversalResult {
        traversal_state,
        merged_selection_map,
        ..
    } = create_merged_selection_map_for_field_and_insert_into_global_map(
        schema,
        schema.server_field_data.object(entrypoint.parent_object_id),
        entrypoint.selection_set_for_parent_query(),
        encountered_client_field_map,
        FieldType::ClientField(entrypoint.id),
        &entrypoint.initial_variable_context(),
    );

    generate_entrypoint_artifacts_with_client_field_traversal_result(
        schema,
        entrypoint,
        &merged_selection_map,
        &traversal_state,
        encountered_client_field_map,
        entrypoint
            .variable_definitions
            .iter()
            .map(|variable_definition| &variable_definition.item),
<<<<<<< HEAD
        &schema.find_mutation(),
=======
        &schema.mutation_root_operation_name(),
        file_extensions,
>>>>>>> e2fc0019
    )
}

pub(crate) fn generate_entrypoint_artifacts_with_client_field_traversal_result<'a>(
    schema: &ValidatedSchema,
    entrypoint: &ValidatedClientField,
    merged_selection_map: &MergedSelectionMap,
    traversal_state: &ScalarClientFieldTraversalState,
    encountered_client_field_map: &ClientFieldToCompletedMergeTraversalStateMap,
    variable_definitions: impl Iterator<Item = &'a ValidatedVariableDefinition> + 'a,
<<<<<<< HEAD
    default_root_operation: &Option<(&ServerObjectId, &RootOperationName)>,
=======
    default_root_operation_name: &Option<&RootOperationName>,
    file_extensions: OptionalGenerateFileExtensions,
>>>>>>> e2fc0019
) -> Vec<ArtifactPathAndContent> {
    let query_name = entrypoint.name.into();
    // TODO when we do not call generate_entrypoint_artifact extraneously,
    // we can panic instead of using a default entrypoint type
    // TODO model this better so that the RootOperationName is somehow a
    // parameter
    let root_operation_name = schema
        .fetchable_types
        .get(&entrypoint.parent_object_id)
        .unwrap_or_else(|| {
            default_root_operation
                .map(|(_, operation_name)| operation_name)
                .unwrap_or_else(|| {
                    schema
                        .fetchable_types
                        .iter()
                        .next()
                        .expect("Expected at least one fetchable type to exist")
                        .1
                })
        });

    let parent_object = schema.server_field_data.object(entrypoint.parent_object_id);
    let query_text = generate_query_text(
        query_name,
        schema,
        merged_selection_map,
        variable_definitions,
        root_operation_name,
    );
    let refetch_paths_with_variables = traversal_state
        .refetch_paths
        .iter()
        .map(|((path, selection_variant), root_refetch_path)| {
            let current_target_merged_selections = match selection_variant {
                IsographSelectionVariant::Regular => {
                    current_target_merged_selections(&path.linked_fields, merged_selection_map)
                }
                IsographSelectionVariant::Loadable(_) => {
                    // Note: it would be cleaner to include a reference to the merged selection set here via
                    // the selection_variant variable, instead of by looking it up like this.
                    &encountered_client_field_map
                        .get(&FieldType::ClientField(
                            root_refetch_path.path_to_refetch_field_info.client_field_id,
                        ))
                        .expect(
                            "Expected field to have been encountered, \
                                since it is being used as a refetch field.",
                        )
                        .merged_selection_map
                }
            };

            let reachable_variables = get_reachable_variables(current_target_merged_selections);
            (
                root_refetch_path.clone(),
                current_target_merged_selections,
                reachable_variables,
            )
        })
        .collect::<Vec<_>>();

    let refetch_query_artifact_import =
        generate_refetch_query_artifact_import(&refetch_paths_with_variables, file_extensions);

    let normalization_ast_text =
        generate_normalization_ast_text(schema, merged_selection_map.values(), 0);

    let concrete_type = schema.server_field_data.object(
        if schema
            .fetchable_types
            .contains_key(&entrypoint.parent_object_id)
        {
            entrypoint.parent_object_id
        } else {
            *default_root_operation
                .map(|(operation_id, _)| operation_id)
                .unwrap_or_else(|| {
                    schema
                        .fetchable_types
                        .iter()
                        .next()
                        .expect("Expected at least one fetchable type to exist")
                        .0
                })
        },
    );

    let mut paths_and_contents = vec![EntrypointArtifactInfo {
        query_text,
        query_name,
        parent_type: parent_object,
        normalization_ast_text,
        refetch_query_artifact_import,
        concrete_type: concrete_type.name,
    }
    .path_and_content(file_extensions)];

    for (index, (root_refetch_path, nested_selection_map, reachable_variables)) in
        refetch_paths_with_variables.into_iter().enumerate()
    {
        let artifact_info = get_imperatively_loaded_artifact_info(
            schema,
            entrypoint,
            root_refetch_path,
            nested_selection_map,
            &reachable_variables,
            index,
        );

        paths_and_contents.push(get_artifact_for_imperatively_loaded_field(
            schema,
            artifact_info,
        ))
    }

    paths_and_contents
}

fn generate_refetch_query_artifact_import(
    root_refetched_paths: &[(
        RootRefetchedPath,
        &MergedSelectionMap,
        BTreeSet<VariableName>,
    )],
    file_extensions: OptionalGenerateFileExtensions,
) -> RefetchQueryArtifactImport {
    // TODO name the refetch queries with the path, or something, instead of
    // with indexes.
    let mut output = String::new();
    let mut array_syntax = String::new();
    for (query_index, item) in root_refetched_paths.iter().enumerate() {
        let RootRefetchedPath {
            path_to_refetch_field_info,
            ..
        } = &item.0;
        output.push_str(&format!(
            "import refetchQuery{} from './__refetch__{}{}';\n",
            query_index,
            query_index,
            file_extensions.ts()
        ));
        let variable_names_str = variable_names_to_string(
            &item.2,
            // What are we doing here?
            path_to_refetch_field_info
                .imperatively_loaded_field_variant
                .top_level_schema_field_arguments
                .iter()
                .map(|x| x.name.item.lookup().intern().into()),
        );
        array_syntax.push_str(&format!(
            "  {{ artifact: refetchQuery{}, allowedVariables: {} }},\n",
            query_index, variable_names_str
        ));
    }
    output.push_str(&format!(
        "const nestedRefetchQueries: RefetchQueryNormalizationArtifactWrapper[] = [{}{}];",
        if root_refetched_paths.is_empty() {
            ""
        } else {
            "\n"
        },
        array_syntax
    ));
    RefetchQueryArtifactImport(output)
}

impl<'schema> EntrypointArtifactInfo<'schema> {
    fn path_and_content(
        self,
        file_extensions: OptionalGenerateFileExtensions,
    ) -> ArtifactPathAndContent {
        let EntrypointArtifactInfo {
            query_name,
            parent_type,
            ..
        } = &self;

        let directory = generate_path(parent_type.name, (*query_name).into());

        ArtifactPathAndContent {
            relative_directory: directory,
            file_content: self.file_contents(file_extensions),
            file_name_prefix: *ENTRYPOINT,
        }
    }

    fn file_contents(self, file_extensions: OptionalGenerateFileExtensions) -> String {
        let EntrypointArtifactInfo {
            query_text,
            normalization_ast_text,
            refetch_query_artifact_import,
            query_name,
            parent_type,
            concrete_type,
        } = self;
        let ts_file_extension = file_extensions.ts();
        let entrypoint_params_typename = format!("{}__{}__param", parent_type.name, query_name);
        let entrypoint_output_type_name =
            format!("{}__{}__output_type", parent_type.name, query_name);

        let resolver_reader_file_name = *RESOLVER_READER;
        let param_type_file_name = *RESOLVER_PARAM_TYPE;
        let output_type_file_name = *RESOLVER_OUTPUT_TYPE;
        format!(
            "import type {{IsographEntrypoint, \
            NormalizationAst, RefetchQueryNormalizationArtifactWrapper}} from '@isograph/react';\n\
            import {{{entrypoint_params_typename}}} from './{param_type_file_name}{ts_file_extension}';\n\
            import {{{entrypoint_output_type_name}}} from './{output_type_file_name}{ts_file_extension}';\n\
            import readerResolver from './{resolver_reader_file_name}{ts_file_extension}';\n\
            {refetch_query_artifact_import}\n\n\
            const queryText = '{query_text}';\n\n\
            const normalizationAst: NormalizationAst = {normalization_ast_text};\n\
            const artifact: IsographEntrypoint<\n\
            {}{entrypoint_params_typename},\n\
            {}{entrypoint_output_type_name}\n\
            > = {{\n\
            {}kind: \"Entrypoint\",\n\
<<<<<<< HEAD
            {}queryText,\n\
            {}normalizationAst,\n\
            {}concreteType: \"{concrete_type}\",\n\
=======
            {}networkRequestInfo: {{\n\
            {}  kind: \"NetworkRequestInfo\",\n\
            {}  queryText,\n\
            {}  normalizationAst,\n\
            {}}},\n\
>>>>>>> e2fc0019
            {}readerWithRefetchQueries: {{\n\
            {}  kind: \"ReaderWithRefetchQueries\",\n\
            {}  nestedRefetchQueries,\n\
            {}  readerArtifact: readerResolver,\n\
            {}}},\n\
            }};\n\n\
            export default artifact;\n",
<<<<<<< HEAD
            "  ", "  ", "  ", "  ", "  ", "  ", "  ", "  ", "  ", "  ", "  ",
=======
            "  ", "  ", "  ", "  ", "  ", "  ", "  ", "  ", "  ", "  ", "  ", "  ", "  "
>>>>>>> e2fc0019
        )
    }
}

fn variable_names_to_string(
    variable_names: &BTreeSet<VariableName>,
    field_variables: impl Iterator<Item = VariableName>,
) -> String {
    let mut s = "[".to_string();

    for variable in variable_names {
        s.push_str(&format!("\"{}\", ", variable));
    }
    for variable in field_variables {
        s.push_str(&format!("\"{}\", ", variable));
    }

    s.push(']');

    s
}<|MERGE_RESOLUTION|>--- conflicted
+++ resolved
@@ -4,12 +4,8 @@
     ArtifactPathAndContent, IsographObjectTypeName, QueryOperationName, VariableName,
 };
 use intern::{string_key::Intern, Lookup};
-<<<<<<< HEAD
+use isograph_config::OptionalGenerateFileExtensions;
 use isograph_lang_types::{ClientFieldId, IsographSelectionVariant, ServerObjectId};
-=======
-use isograph_config::OptionalGenerateFileExtensions;
-use isograph_lang_types::{ClientFieldId, IsographSelectionVariant};
->>>>>>> e2fc0019
 use isograph_schema::{
     create_merged_selection_map_for_field_and_insert_into_global_map,
     current_target_merged_selections, get_imperatively_loaded_artifact_info,
@@ -70,12 +66,8 @@
             .variable_definitions
             .iter()
             .map(|variable_definition| &variable_definition.item),
-<<<<<<< HEAD
         &schema.find_mutation(),
-=======
-        &schema.mutation_root_operation_name(),
         file_extensions,
->>>>>>> e2fc0019
     )
 }
 
@@ -86,12 +78,8 @@
     traversal_state: &ScalarClientFieldTraversalState,
     encountered_client_field_map: &ClientFieldToCompletedMergeTraversalStateMap,
     variable_definitions: impl Iterator<Item = &'a ValidatedVariableDefinition> + 'a,
-<<<<<<< HEAD
     default_root_operation: &Option<(&ServerObjectId, &RootOperationName)>,
-=======
-    default_root_operation_name: &Option<&RootOperationName>,
     file_extensions: OptionalGenerateFileExtensions,
->>>>>>> e2fc0019
 ) -> Vec<ArtifactPathAndContent> {
     let query_name = entrypoint.name.into();
     // TODO when we do not call generate_entrypoint_artifact extraneously,
@@ -311,17 +299,12 @@
             {}{entrypoint_output_type_name}\n\
             > = {{\n\
             {}kind: \"Entrypoint\",\n\
-<<<<<<< HEAD
-            {}queryText,\n\
-            {}normalizationAst,\n\
-            {}concreteType: \"{concrete_type}\",\n\
-=======
             {}networkRequestInfo: {{\n\
             {}  kind: \"NetworkRequestInfo\",\n\
             {}  queryText,\n\
             {}  normalizationAst,\n\
             {}}},\n\
->>>>>>> e2fc0019
+            {}concreteType: \"{concrete_type}\",\n\
             {}readerWithRefetchQueries: {{\n\
             {}  kind: \"ReaderWithRefetchQueries\",\n\
             {}  nestedRefetchQueries,\n\
@@ -329,11 +312,7 @@
             {}}},\n\
             }};\n\n\
             export default artifact;\n",
-<<<<<<< HEAD
-            "  ", "  ", "  ", "  ", "  ", "  ", "  ", "  ", "  ", "  ", "  ",
-=======
-            "  ", "  ", "  ", "  ", "  ", "  ", "  ", "  ", "  ", "  ", "  ", "  ", "  "
->>>>>>> e2fc0019
+            "  ", "  ", "  ", "  ", "  ", "  ", "  ", "  ", "  ", "  ", "  ", "  ", "  ", "  ",
         )
     }
 }
