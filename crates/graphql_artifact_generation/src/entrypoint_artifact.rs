use std::collections::BTreeSet;

use common_lang_types::{ArtifactPathAndContent, QueryOperationName, VariableName};
use intern::{string_key::Intern, Lookup};
use isograph_lang_types::{ClientFieldId, IsographSelectionVariant};
use isograph_schema::{
    create_merged_selection_map_for_field_and_insert_into_global_map,
    current_target_merged_selections, get_imperatively_loaded_artifact_info,
    get_reachable_variables, ClientFieldToCompletedMergeTraversalStateMap, FieldTraversalResult,
    FieldType, MergedSelectionMap, RootOperationName, RootRefetchedPath,
    ScalarClientFieldTraversalState, SchemaObject, ValidatedClientField, ValidatedSchema,
    ValidatedVariableDefinition,
};

use crate::{
    generate_artifacts::{
        generate_path, NormalizationAstText, QueryText, RefetchQueryArtifactImport, ENTRYPOINT,
        RESOLVER_OUTPUT_TYPE, RESOLVER_PARAM_TYPE, RESOLVER_READER,
    },
    imperatively_loaded_fields::get_artifact_for_imperatively_loaded_field,
    normalization_ast_text::generate_normalization_ast_text,
    query_text::generate_query_text,
};

#[derive(Debug)]
struct EntrypointArtifactInfo<'schema> {
    query_name: QueryOperationName,
    parent_type: &'schema SchemaObject,
    query_text: QueryText,
    normalization_ast_text: NormalizationAstText,
    refetch_query_artifact_import: RefetchQueryArtifactImport,
}

pub(crate) fn generate_entrypoint_artifacts(
    schema: &ValidatedSchema,
    entrypoint_id: ClientFieldId,
    encountered_client_field_map: &mut ClientFieldToCompletedMergeTraversalStateMap,
) -> Vec<ArtifactPathAndContent> {
    let entrypoint = schema.client_field(entrypoint_id);

    let FieldTraversalResult {
        traversal_state,
        merged_selection_map,
        ..
    } = create_merged_selection_map_for_field_and_insert_into_global_map(
        schema,
        schema.server_field_data.object(entrypoint.parent_object_id),
        entrypoint.selection_set_for_parent_query(),
<<<<<<< HEAD
        global_client_field_map,
        &FieldType::ClientField(entrypoint.id),
=======
        encountered_client_field_map,
        entrypoint,
>>>>>>> a779c3fa
        &entrypoint.initial_variable_context(),
    );

    return generate_entrypoint_artifacts_with_client_field_traversal_result(
        schema,
        &entrypoint,
        &merged_selection_map,
        &traversal_state,
        encountered_client_field_map,
        entrypoint
            .variable_definitions
            .iter()
            .map(|variable_definition| &variable_definition.item),
        &schema.mutation_root_operation_name(),
    );
}

pub(crate) fn generate_entrypoint_artifacts_with_client_field_traversal_result<'a>(
    schema: &ValidatedSchema,
    entrypoint: &ValidatedClientField,
    merged_selection_map: &MergedSelectionMap,
    traversal_state: &ScalarClientFieldTraversalState,
    encountered_client_field_map: &ClientFieldToCompletedMergeTraversalStateMap,
    variable_definitions: impl Iterator<Item = &'a ValidatedVariableDefinition> + 'a,
    default_root_operation_name: &Option<&RootOperationName>,
) -> Vec<ArtifactPathAndContent> {
    let query_name = entrypoint.name.into();
    // TODO when we do not call generate_entrypoint_artifact extraneously,
    // we can panic instead of using a default entrypoint type
    // TODO model this better so that the RootOperationName is somehow a
    // parameter
    let root_operation_name = schema
        .fetchable_types
        .get(&entrypoint.parent_object_id)
        .unwrap_or_else(|| {
            default_root_operation_name.unwrap_or_else(|| {
                schema
                    .fetchable_types
                    .iter()
                    .next()
                    .expect("Expected at least one fetchable type to exist")
                    .1
            })
        });

    let parent_object = schema.server_field_data.object(entrypoint.parent_object_id);
    let query_text = generate_query_text(
        query_name,
        schema,
        merged_selection_map,
        variable_definitions,
        root_operation_name,
    );
    let refetch_paths_with_variables = traversal_state
        .refetch_paths
        .iter()
        .map(|((path, selection_variant), root_refetch_path)| {
            let current_target_merged_selections = match selection_variant {
                IsographSelectionVariant::Regular => {
                    current_target_merged_selections(&path.linked_fields, merged_selection_map)
                }
                IsographSelectionVariant::Loadable(_) => {
                    // Note: it would be cleaner to include a reference to the merged selection set here via
                    // the selection_variant variable, instead of by looking it up like this.
<<<<<<< HEAD
                    &global_client_field_map
                        .get(&FieldType::ClientField(
                            root_refetch_path.path_to_refetch_field_info.client_field_id,
                        ))
=======
                    &encountered_client_field_map
                        .get(&root_refetch_path.path_to_refetch_field_info.client_field_id)
>>>>>>> a779c3fa
                        .expect(
                            "Expected field to have been encountered, \
                                since it is being used as a refetch field.",
                        )
                        .merged_selection_map
                }
            };

            let reachable_variables = get_reachable_variables(current_target_merged_selections);
            (
                root_refetch_path.clone(),
                current_target_merged_selections,
                reachable_variables,
            )
        })
        .collect::<Vec<_>>();

    let refetch_query_artifact_import =
        generate_refetch_query_artifact_import(&refetch_paths_with_variables);

    let normalization_ast_text =
        generate_normalization_ast_text(schema, merged_selection_map.values(), 0);

    let mut paths_and_contents = vec![EntrypointArtifactInfo {
        query_text,
        query_name,
        parent_type: parent_object,
        normalization_ast_text,
        refetch_query_artifact_import,
    }
    .path_and_content()];

    for (index, (root_refetch_path, nested_selection_map, reachable_variables)) in
        refetch_paths_with_variables.into_iter().enumerate()
    {
        let artifact_info = get_imperatively_loaded_artifact_info(
            schema,
            entrypoint,
            root_refetch_path,
            nested_selection_map,
            &reachable_variables,
            index,
        );

        paths_and_contents.push(get_artifact_for_imperatively_loaded_field(
            schema,
            artifact_info,
        ))
    }

    paths_and_contents
}

fn generate_refetch_query_artifact_import(
    root_refetched_paths: &[(
        RootRefetchedPath,
        &MergedSelectionMap,
        BTreeSet<VariableName>,
    )],
) -> RefetchQueryArtifactImport {
    // TODO name the refetch queries with the path, or something, instead of
    // with indexes.
    let mut output = String::new();
    let mut array_syntax = String::new();
    for (query_index, item) in root_refetched_paths.iter().enumerate() {
        let RootRefetchedPath {
            path_to_refetch_field_info,
            ..
        } = &item.0;
        output.push_str(&format!(
            "import refetchQuery{} from './__refetch__{}';\n",
            query_index, query_index,
        ));
        let variable_names_str = variable_names_to_string(
            &item.2,
            // What are we doing here?
            path_to_refetch_field_info
                .imperatively_loaded_field_variant
                .top_level_schema_field_arguments
                .iter()
                .map(|x| x.name.item.lookup().intern().into()),
        );
        array_syntax.push_str(&format!(
            "  {{ artifact: refetchQuery{}, allowedVariables: {} }},\n",
            query_index, variable_names_str
        ));
    }
    output.push_str(&format!(
        "const nestedRefetchQueries: RefetchQueryNormalizationArtifactWrapper[] = [{}{}];",
        if root_refetched_paths.is_empty() {
            ""
        } else {
            "\n"
        },
        array_syntax
    ));
    RefetchQueryArtifactImport(output)
}

impl<'schema> EntrypointArtifactInfo<'schema> {
    fn path_and_content(self) -> ArtifactPathAndContent {
        let EntrypointArtifactInfo {
            query_name,
            parent_type,
            ..
        } = &self;

        let directory = generate_path(parent_type.name, (*query_name).into());

        ArtifactPathAndContent {
            relative_directory: directory,
            file_content: self.file_contents(),
            file_name_prefix: *ENTRYPOINT,
        }
    }

    fn file_contents(self) -> String {
        let EntrypointArtifactInfo {
            query_text,
            normalization_ast_text,
            refetch_query_artifact_import,
            query_name,
            parent_type,
        } = self;
        let entrypoint_params_typename = format!("{}__{}__param", parent_type.name, query_name);
        let entrypoint_output_type_name =
            format!("{}__{}__output_type", parent_type.name, query_name);

        let resolver_reader_file_name = *RESOLVER_READER;
        let param_type_file_name = *RESOLVER_PARAM_TYPE;
        let output_type_file_name = *RESOLVER_OUTPUT_TYPE;
        format!(
            "import type {{IsographEntrypoint, \
            NormalizationAst, RefetchQueryNormalizationArtifactWrapper}} from '@isograph/react';\n\
            import {{{entrypoint_params_typename}}} from './{param_type_file_name}';\n\
            import {{{entrypoint_output_type_name}}} from './{output_type_file_name}';\n\
            import readerResolver from './{resolver_reader_file_name}';\n\
            {refetch_query_artifact_import}\n\n\
            const queryText = '{query_text}';\n\n\
            const normalizationAst: NormalizationAst = {normalization_ast_text};\n\
            const artifact: IsographEntrypoint<\n\
            {}{entrypoint_params_typename},\n\
            {}{entrypoint_output_type_name}\n\
            > = {{\n\
            {}kind: \"Entrypoint\",\n\
            {}queryText,\n\
            {}normalizationAst,\n\
            {}readerWithRefetchQueries: {{\n\
            {}  kind: \"ReaderWithRefetchQueries\",\n\
            {}  nestedRefetchQueries,\n\
            {}  readerArtifact: readerResolver,\n\
            {}}},\n\
            }};\n\n\
            export default artifact;\n",
            "  ", "  ", "  ", "  ", "  ", "  ", "  ", "  ", "  ", "  "
        )
    }
}

fn variable_names_to_string(
    variable_names: &BTreeSet<VariableName>,
    field_variables: impl Iterator<Item = VariableName>,
) -> String {
    let mut s = "[".to_string();

    for variable in variable_names {
        s.push_str(&format!("\"{}\", ", variable));
    }
    for variable in field_variables {
        s.push_str(&format!("\"{}\", ", variable));
    }

    s.push(']');

    s
}<|MERGE_RESOLUTION|>--- conflicted
+++ resolved
@@ -46,13 +46,8 @@
         schema,
         schema.server_field_data.object(entrypoint.parent_object_id),
         entrypoint.selection_set_for_parent_query(),
-<<<<<<< HEAD
-        global_client_field_map,
+        encountered_client_field_map,
         &FieldType::ClientField(entrypoint.id),
-=======
-        encountered_client_field_map,
-        entrypoint,
->>>>>>> a779c3fa
         &entrypoint.initial_variable_context(),
     );
 
@@ -117,15 +112,10 @@
                 IsographSelectionVariant::Loadable(_) => {
                     // Note: it would be cleaner to include a reference to the merged selection set here via
                     // the selection_variant variable, instead of by looking it up like this.
-<<<<<<< HEAD
-                    &global_client_field_map
+                    &encountered_client_field_map
                         .get(&FieldType::ClientField(
                             root_refetch_path.path_to_refetch_field_info.client_field_id,
                         ))
-=======
-                    &encountered_client_field_map
-                        .get(&root_refetch_path.path_to_refetch_field_info.client_field_id)
->>>>>>> a779c3fa
                         .expect(
                             "Expected field to have been encountered, \
                                 since it is being used as a refetch field.",
