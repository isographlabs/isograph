--- conflicted
+++ resolved
@@ -65,11 +65,8 @@
             .variable_definitions
             .iter()
             .map(|variable_definition| &variable_definition.item),
-<<<<<<< HEAD
+        &schema.mutation_root_operation_name(),
         &schema.find_mutation_id(),
-=======
-        &schema.mutation_root_operation_name(),
->>>>>>> 3a0c06c0
     )
 }
 
@@ -80,11 +77,8 @@
     traversal_state: &ScalarClientFieldTraversalState,
     global_client_field_map: &ClientFieldToCompletedMergeTraversalStateMap,
     variable_definitions: impl Iterator<Item = &'a ValidatedVariableDefinition> + 'a,
-<<<<<<< HEAD
+    default_root_operation_name: &Option<&RootOperationName>,
     default_concrete_type: &Option<&ServerObjectId>,
-=======
-    default_root_operation_name: &Option<&RootOperationName>,
->>>>>>> 3a0c06c0
 ) -> Vec<ArtifactPathAndContent> {
     let query_name = entrypoint.name.into();
     // TODO when we do not call generate_entrypoint_artifact extraneously,
