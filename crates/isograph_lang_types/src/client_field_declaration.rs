use std::fmt::Debug;

use common_lang_types::{
    ClientPointerFieldName, ConstExportName, DescriptionValue, EnumLiteralValue, FieldArgumentName,
    FieldNameOrAlias, FilePath, LinkedFieldAlias, LinkedFieldName, ScalarFieldAlias,
    ScalarFieldName, StringLiteralValue, UnvalidatedTypeName, ValueKeyName, VariableName,
    WithLocation, WithSpan,
};
use graphql_lang_types::{FloatValue, GraphQLTypeAnnotation, NameValuePair};
use serde::Deserialize;

use crate::IsographFieldDirective;

pub type UnvalidatedSelectionWithUnvalidatedDirectives = ServerFieldSelection<(), ()>;

pub type UnvalidatedSelection = ServerFieldSelection<
    // <UnvalidatedSchemaState as SchemaValidationState>::ClientFieldSelectionScalarFieldAssociatedData,
    IsographSelectionVariant,
    // <UnvalidatedSchemaState as SchemaValidationState>::ClientFieldSelectionLinkedFieldAssociatedData,
    IsographSelectionVariant,
>;
pub type UnvalidatedScalarFieldSelection = ScalarFieldSelection<
    // <UnvalidatedSchemaState as SchemaValidationState>::ClientFieldSelectionScalarFieldAssociatedData,
    IsographSelectionVariant,
>;

#[derive(Clone, Eq, PartialEq, Ord, PartialOrd, Debug, Hash)]
pub struct ClientFieldDeclaration<TScalarField, TLinkedField> {
    pub const_export_name: ConstExportName,
    pub parent_type: WithSpan<UnvalidatedTypeName>,
    pub client_field_name: WithSpan<ScalarFieldName>,
    pub description: Option<WithSpan<DescriptionValue>>,
    pub selection_set: Vec<WithSpan<ServerFieldSelection<TScalarField, TLinkedField>>>,
    pub directives: Vec<WithSpan<IsographFieldDirective>>,
    pub variable_definitions: Vec<WithSpan<VariableDefinition<UnvalidatedTypeName>>>,
    pub definition_path: FilePath,

    // TODO consider making these behind a cfg flag, since they're only used
    // by the LSP
    pub field_keyword: WithSpan<()>,
    pub dot: WithSpan<()>,
}

#[derive(Clone, Eq, PartialEq, Ord, PartialOrd, Debug, Hash)]
pub struct ClientPointerDeclaration<TScalarField, TLinkedField> {
    pub const_export_name: ConstExportName,
    pub parent_type: WithSpan<UnvalidatedTypeName>,
    pub to_type: GraphQLTypeAnnotation<UnvalidatedTypeName>,
    pub client_pointer_name: WithSpan<ClientPointerFieldName>,
    pub description: Option<WithSpan<DescriptionValue>>,
<<<<<<< HEAD
    pub selection_set: Vec<WithSpan<Selection<TScalarField, TLinkedField>>>,
=======
    pub selection_set: Vec<WithSpan<ServerFieldSelection<TScalarField, TLinkedField>>>,
>>>>>>> ff1975f2
    pub variable_definitions: Vec<WithSpan<VariableDefinition<UnvalidatedTypeName>>>,
    pub definition_path: FilePath,

    // TODO consider making these behind a cfg flag, since they're only used
    // by the LSP
    pub pointer_keyword: WithSpan<()>,
    pub dot: WithSpan<()>,
}

pub type ClientFieldDeclarationWithUnvalidatedDirectives = ClientFieldDeclaration<(), ()>;
pub type ClientPointerDeclarationWithUnvalidatedDirectives = ClientPointerDeclaration<(), ()>;
pub type ClientFieldDeclarationWithValidatedDirectives =
    ClientFieldDeclaration<IsographSelectionVariant, IsographSelectionVariant>;

pub type ClientPointerDeclarationWithValidatedDirectives =
    ClientPointerDeclaration<IsographSelectionVariant, IsographSelectionVariant>;

// TODO we should not have an enum, but instead a struct with fields lazy_load_artifact_info
// and loadable_info or something.
#[derive(Debug, Clone, Copy, PartialEq, Eq, PartialOrd, Ord)]
pub enum IsographSelectionVariant {
    Regular,
    Loadable(LoadableDirectiveParameters),
}

#[derive(Deserialize, Debug, Clone, PartialEq, Eq, PartialOrd, Ord, Copy)]
#[serde(rename_all = "camelCase", deny_unknown_fields)]
pub struct LoadableDirectiveParameters {
    #[serde(default)]
    complete_selection_set: bool,
    #[serde(default)]
    pub lazy_load_artifact: bool,
}

#[derive(Clone, Eq, PartialEq, Ord, PartialOrd, Debug, Hash)]
pub enum ServerFieldSelection<TScalarField, TLinkedField> {
    ScalarField(ScalarFieldSelection<TScalarField>),
    LinkedField(LinkedFieldSelection<TScalarField, TLinkedField>),
}

impl<TScalarField, TLinkedField> ServerFieldSelection<TScalarField, TLinkedField> {
    pub fn map<TNewScalarField, TNewLinkedField>(
        self,
        map_scalar_field: &mut impl FnMut(
            ScalarFieldSelection<TScalarField>,
        ) -> ScalarFieldSelection<TNewScalarField>,
        map_linked_field: &mut impl FnMut(
            LinkedFieldSelection<TScalarField, TLinkedField>,
        )
            -> LinkedFieldSelection<TNewScalarField, TNewLinkedField>,
    ) -> ServerFieldSelection<TNewScalarField, TNewLinkedField> {
        match self {
            ServerFieldSelection::ScalarField(s) => {
                ServerFieldSelection::ScalarField(map_scalar_field(s))
            }
            ServerFieldSelection::LinkedField(l) => {
                ServerFieldSelection::LinkedField(map_linked_field(l))
            }
        }
    }

    pub fn and_then<TNewScalarField, TNewLinkedField, E>(
        self,
        and_then_scalar_field: &mut impl FnMut(
            ScalarFieldSelection<TScalarField>,
        )
            -> Result<ScalarFieldSelection<TNewScalarField>, E>,
        and_then_linked_field: &mut impl FnMut(
            LinkedFieldSelection<TScalarField, TLinkedField>,
        ) -> Result<
            LinkedFieldSelection<TNewScalarField, TNewLinkedField>,
            E,
        >,
    ) -> Result<ServerFieldSelection<TNewScalarField, TNewLinkedField>, E> {
        match self {
            ServerFieldSelection::ScalarField(s) => {
                Ok(ServerFieldSelection::ScalarField(and_then_scalar_field(s)?))
            }
            ServerFieldSelection::LinkedField(l) => {
                Ok(ServerFieldSelection::LinkedField(and_then_linked_field(l)?))
            }
        }
    }

    pub fn name_or_alias(&self) -> WithLocation<FieldNameOrAlias> {
        match self {
            ServerFieldSelection::ScalarField(scalar_field) => scalar_field.name_or_alias(),
            ServerFieldSelection::LinkedField(linked_field) => linked_field.name_or_alias(),
        }
    }

    pub fn variables<'a>(&'a self) -> impl Iterator<Item = VariableName> + 'a {
        let get_variable = |x: &'a WithLocation<SelectionFieldArgument>| match x.item.value.item {
            NonConstantValue::Variable(v) => Some(v),
            _ => None,
        };
        match self {
            ServerFieldSelection::ScalarField(scalar_field) => {
                scalar_field.arguments.iter().flat_map(get_variable)
            }
            ServerFieldSelection::LinkedField(linked_field) => {
                linked_field.arguments.iter().flat_map(get_variable)
            }
        }
    }
}

#[derive(Clone, Eq, PartialEq, Ord, PartialOrd, Debug, Hash)]
pub struct ScalarFieldSelection<TScalarField> {
    pub name: WithLocation<ScalarFieldName>,
    pub reader_alias: Option<WithLocation<ScalarFieldAlias>>,
    pub associated_data: TScalarField,
    pub arguments: Vec<WithLocation<SelectionFieldArgument>>,
    pub directives: Vec<WithSpan<IsographFieldDirective>>,
}

impl<TScalarField> ScalarFieldSelection<TScalarField> {
    pub fn map<U>(self, map: &impl Fn(TScalarField) -> U) -> ScalarFieldSelection<U> {
        ScalarFieldSelection {
            name: self.name,
            reader_alias: self.reader_alias,
            associated_data: map(self.associated_data),
            arguments: self.arguments,
            directives: self.directives,
        }
    }

    pub fn and_then<U, E>(
        self,
        map: &impl Fn(TScalarField) -> Result<U, E>,
    ) -> Result<ScalarFieldSelection<U>, E> {
        Ok(ScalarFieldSelection {
            name: self.name,
            reader_alias: self.reader_alias,
            associated_data: map(self.associated_data)?,
            arguments: self.arguments,
            directives: self.directives,
        })
    }

    pub fn name_or_alias(&self) -> WithLocation<FieldNameOrAlias> {
        self.reader_alias
            .map(|item| item.map(FieldNameOrAlias::from))
            .unwrap_or_else(|| self.name.map(FieldNameOrAlias::from))
    }
}

#[derive(Clone, Eq, PartialEq, Ord, PartialOrd, Debug, Hash)]
pub struct LinkedFieldSelection<TScalarField, TLinkedField> {
    pub name: WithLocation<LinkedFieldName>,
    // pub alias
    pub reader_alias: Option<WithLocation<LinkedFieldAlias>>,
    pub associated_data: TLinkedField,
    pub selection_set: Vec<WithSpan<ServerFieldSelection<TScalarField, TLinkedField>>>,
    pub arguments: Vec<WithLocation<SelectionFieldArgument>>,
    pub directives: Vec<WithSpan<IsographFieldDirective>>,
}

impl<TScalarField, TLinkedField> LinkedFieldSelection<TScalarField, TLinkedField> {
    pub fn map<U, V>(
        self,
        map_scalar: &impl Fn(TScalarField) -> U,
        map_linked: &impl Fn(TLinkedField) -> V,
    ) -> LinkedFieldSelection<U, V> {
        LinkedFieldSelection {
            name: self.name,
            reader_alias: self.reader_alias,
            associated_data: map_linked(self.associated_data),
            selection_set: self
                .selection_set
                .into_iter()
                .map(|with_span| {
                    with_span.map(|selection| {
                        selection.map(
                            &mut |scalar_field_selection| scalar_field_selection.map(map_scalar),
                            &mut |linked_field_selection| {
                                linked_field_selection.map(map_scalar, map_linked)
                            },
                        )
                    })
                })
                .collect(),
            arguments: self.arguments,
            directives: self.directives,
        }
    }

    pub fn name_or_alias(&self) -> WithLocation<FieldNameOrAlias> {
        self.reader_alias
            .map(|item| item.map(FieldNameOrAlias::from))
            .unwrap_or_else(|| self.name.map(FieldNameOrAlias::from))
    }
}

#[derive(Clone, Eq, PartialEq, Ord, PartialOrd, Debug, Hash)]
pub struct SelectionFieldArgument {
    pub name: WithSpan<FieldArgumentName>,
    pub value: WithLocation<NonConstantValue>,
}

impl SelectionFieldArgument {
    /// A function called on each SelectionFieldArgument when
    /// generating queries. This must be kept in sync with @isograph/react
    pub fn to_alias_str_chunk(&self) -> String {
        format!(
            "{}___{}",
            self.name.item,
            self.value.item.to_alias_str_chunk()
        )
    }

    pub fn into_key_and_value(&self) -> ArgumentKeyAndValue {
        ArgumentKeyAndValue {
            key: self.name.item,
            value: self.value.item.clone(),
        }
    }
}

#[derive(Debug, Clone, PartialEq, Eq, Hash, PartialOrd, Ord)]
pub struct ArgumentKeyAndValue {
    pub key: FieldArgumentName,
    pub value: NonConstantValue,
}

impl ArgumentKeyAndValue {
    pub fn to_alias_str_chunk(&self) -> String {
        format!("{}___{}", self.key, self.value.to_alias_str_chunk())
    }
}

#[derive(Clone, Eq, PartialEq, Ord, PartialOrd, Debug, Hash)]
pub enum NonConstantValue {
    Variable(VariableName),
    Integer(i64),
    Boolean(bool),
    String(StringLiteralValue),
    Float(FloatValue),
    Null,
    Enum(EnumLiteralValue),
    // This is weird! We can be more consistent vis-a-vis where the WithSpan appears.
    List(Vec<WithLocation<NonConstantValue>>),
    Object(Vec<NameValuePair<ValueKeyName, NonConstantValue>>),
}

pub fn reachable_variables(
    non_constant_value: &WithLocation<NonConstantValue>,
) -> Vec<WithLocation<VariableName>> {
    match &non_constant_value.item {
        NonConstantValue::Variable(name) => {
            vec![WithLocation::new(*name, non_constant_value.location)]
        }
        NonConstantValue::Object(object) => {
            return object
                .iter()
                .flat_map(|pair| reachable_variables(&pair.value))
                .collect();
        }
        NonConstantValue::List(list) => {
            return list.iter().flat_map(reachable_variables).collect();
        }
        _ => vec![],
    }
}

impl NonConstantValue {
    pub fn to_alias_str_chunk(&self) -> String {
        match self {
            NonConstantValue::Variable(name) => format!("v_{}", name),
            // l for literal, i.e. this is shared with others
            NonConstantValue::Integer(int_value) => format!("l_{}", int_value),
            NonConstantValue::Boolean(bool) => format!("l_{}", bool),
            // N.B. This clearly isn't correct, the string can (for example) include
            // spaces, which would break things.
            // TODO get a solution or validate
            NonConstantValue::String(string) => format!("s_{}", string),
            // Also not correct
            NonConstantValue::Float(f) => format!("l_{}", f.as_float()),
            NonConstantValue::Null => "l_null".to_string(),
            NonConstantValue::Enum(e) => format!("e_{e}"),
            NonConstantValue::List(_) => panic!("Lists are not supported here"),
            NonConstantValue::Object(_) => panic!("Objects not supported here"),
        }
    }
}

impl From<ConstantValue> for NonConstantValue {
    fn from(value: ConstantValue) -> Self {
        match value {
            ConstantValue::Integer(i) => NonConstantValue::Integer(i),
            ConstantValue::Boolean(value) => NonConstantValue::Boolean(value),
            ConstantValue::String(value) => NonConstantValue::String(value),
            ConstantValue::Float(value) => NonConstantValue::Float(value),
            ConstantValue::Null => NonConstantValue::Null,
            ConstantValue::Enum(value) => NonConstantValue::Enum(value),
            ConstantValue::List(value) => NonConstantValue::List(
                value
                    .into_iter()
                    .map(|with_location| with_location.map(NonConstantValue::from))
                    .collect(),
            ),
            ConstantValue::Object(value) => NonConstantValue::Object(
                value
                    .into_iter()
                    .map(|name_value_pair| NameValuePair {
                        name: name_value_pair.name,
                        value: name_value_pair.value.map(NonConstantValue::from),
                    })
                    .collect(),
            ),
        }
    }
}

#[derive(Clone, Eq, PartialEq, Ord, PartialOrd, Debug, Hash)]
pub enum ConstantValue {
    Integer(i64),
    Boolean(bool),
    String(StringLiteralValue),
    Float(FloatValue),
    Null,
    Enum(EnumLiteralValue),
    // This is weird! We can be more consistent vis-a-vis where the WithSpan appears.
    List(Vec<WithLocation<ConstantValue>>),
    Object(Vec<NameValuePair<ValueKeyName, ConstantValue>>),
}

impl TryFrom<NonConstantValue> for ConstantValue {
    type Error = VariableName;

    fn try_from(value: NonConstantValue) -> Result<Self, Self::Error> {
        match value {
            NonConstantValue::Variable(variable_name) => Err(variable_name),
            NonConstantValue::Integer(i) => Ok(ConstantValue::Integer(i)),
            NonConstantValue::Boolean(b) => Ok(ConstantValue::Boolean(b)),
            NonConstantValue::String(s) => Ok(ConstantValue::String(s)),
            NonConstantValue::Float(f) => Ok(ConstantValue::Float(f)),
            NonConstantValue::Null => Ok(ConstantValue::Null),
            NonConstantValue::Enum(e) => Ok(ConstantValue::Enum(e)),
            NonConstantValue::List(l) => {
                let converted_list = l
                    .into_iter()
                    .map(|x| {
                        Ok::<_, Self::Error>(WithLocation::new(x.item.try_into()?, x.location))
                    })
                    .collect::<Result<Vec<_>, _>>()?;
                Ok(ConstantValue::List(converted_list))
            }
            NonConstantValue::Object(o) => {
                let converted_object = o
                    .into_iter()
                    .map(|name_value_pair| {
                        Ok::<_, Self::Error>(NameValuePair {
                            name: name_value_pair.name,
                            value: WithLocation::new(
                                name_value_pair.value.item.try_into()?,
                                name_value_pair.value.location,
                            ),
                        })
                    })
                    .collect::<Result<Vec<_>, _>>()?;
                Ok(ConstantValue::Object(converted_object))
            }
        }
    }
}

impl ConstantValue {
    pub fn print_to_string(&self) -> String {
        match self {
            ConstantValue::Integer(i) => i.to_string(),
            ConstantValue::Boolean(b) => b.to_string(),
            ConstantValue::String(s) => format!("\"{s}\""),
            ConstantValue::Float(f) => f.as_float().to_string(),
            ConstantValue::Null => "null".to_string(),
            ConstantValue::Enum(e) => e.to_string(),
            ConstantValue::List(l) => {
                let inner = l
                    .iter()
                    .map(|value| value.item.print_to_string())
                    .collect::<Vec<_>>()
                    .join(", ");
                format!("[{inner}]")
            }
            ConstantValue::Object(o) => {
                let inner = o
                    .iter()
                    .map(|key_value| {
                        format!(
                            "{}: {}",
                            key_value.name.item,
                            key_value.value.item.print_to_string()
                        )
                    })
                    .collect::<Vec<_>>()
                    .join(", ");
                format!("{{{inner}}}")
            }
        }
    }
}

#[derive(Clone, Eq, PartialEq, Ord, PartialOrd, Debug, Hash)]
pub struct VariableDefinition<TValue: Ord + Debug> {
    pub name: WithLocation<VariableName>,
    pub type_: GraphQLTypeAnnotation<TValue>,
    pub default_value: Option<WithLocation<ConstantValue>>,
}

impl<TValue: Ord + Debug> VariableDefinition<TValue> {
    pub fn map<TNewValue: Ord + Debug>(
        self,
        map: &mut impl FnMut(TValue) -> TNewValue,
    ) -> VariableDefinition<TNewValue> {
        VariableDefinition {
            name: self.name,
            type_: self.type_.map(map),
            default_value: self.default_value,
        }
    }

    pub fn and_then<TNewValue: Ord + Debug, E>(
        self,
        map: &mut impl FnMut(TValue) -> Result<TNewValue, E>,
    ) -> Result<VariableDefinition<TNewValue>, E> {
        Ok(VariableDefinition {
            name: self.name,
            type_: self.type_.and_then(map)?,
            default_value: self.default_value,
        })
    }
}<|MERGE_RESOLUTION|>--- conflicted
+++ resolved
@@ -48,11 +48,7 @@
     pub to_type: GraphQLTypeAnnotation<UnvalidatedTypeName>,
     pub client_pointer_name: WithSpan<ClientPointerFieldName>,
     pub description: Option<WithSpan<DescriptionValue>>,
-<<<<<<< HEAD
-    pub selection_set: Vec<WithSpan<Selection<TScalarField, TLinkedField>>>,
-=======
     pub selection_set: Vec<WithSpan<ServerFieldSelection<TScalarField, TLinkedField>>>,
->>>>>>> ff1975f2
     pub variable_definitions: Vec<WithSpan<VariableDefinition<UnvalidatedTypeName>>>,
     pub definition_path: FilePath,
 
