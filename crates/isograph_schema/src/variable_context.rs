--- conflicted
+++ resolved
@@ -7,11 +7,7 @@
 };
 
 use crate::{
-<<<<<<< HEAD
-    ClientField, ClientPointer, ClientType, NameAndArguments, SchemaServerField,
-=======
-    ClientField, NameAndArguments, OutputFormat, SchemaServerField,
->>>>>>> 619418b0
+    ClientField, ClientPointer, ClientType, NameAndArguments, OutputFormat, SchemaServerField,
     ValidatedIsographSelectionVariant, ValidatedVariableDefinition,
 };
 
@@ -97,25 +93,19 @@
         TClientFieldVariableDefinitionAssociatedData: Ord + Debug,
         TOutputFormat: OutputFormat,
     >
-<<<<<<< HEAD
     ClientType<
         &ClientField<
             TClientTypeSelectionScalarFieldAssociatedData,
             TClientTypeSelectionLinkedFieldAssociatedData,
             TClientFieldVariableDefinitionAssociatedData,
+            TOutputFormat,
         >,
         &ClientPointer<
             TClientTypeSelectionScalarFieldAssociatedData,
             TClientTypeSelectionLinkedFieldAssociatedData,
             TClientFieldVariableDefinitionAssociatedData,
+            TOutputFormat,
         >,
-=======
-    ClientField<
-        TClientTypeSelectionScalarFieldAssociatedData,
-        TClientTypeSelectionLinkedFieldAssociatedData,
-        TClientFieldVariableDefinitionAssociatedData,
-        TOutputFormat,
->>>>>>> 619418b0
     >
 {
     pub fn initial_variable_context(&self) -> VariableContext {
