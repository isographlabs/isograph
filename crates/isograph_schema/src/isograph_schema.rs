--- conflicted
+++ resolved
@@ -4,15 +4,9 @@
 };
 
 use common_lang_types::{
-<<<<<<< HEAD
     ArtifactFileType, ClientPointerFieldName, DescriptionValue, GraphQLInterfaceTypeName,
-    GraphQLScalarTypeName, HasName, InputTypeName, IsographObjectTypeName, JavascriptName,
-    SelectableFieldName, UnvalidatedTypeName, WithLocation, WithSpan,
-=======
-    ArtifactFileType, DescriptionValue, GraphQLInterfaceTypeName, GraphQLScalarTypeName,
-    IsographObjectTypeName, JavascriptName, SelectableFieldName, UnvalidatedTypeName, WithLocation,
-    WithSpan,
->>>>>>> 58e38cf9
+    GraphQLScalarTypeName, IsographObjectTypeName, JavascriptName, SelectableFieldName,
+    UnvalidatedTypeName, WithLocation, WithSpan,
 };
 use graphql_lang_types::{
     GraphQLConstantValue, GraphQLDirective, GraphQLFieldDefinition,
@@ -20,13 +14,9 @@
 };
 use intern::string_key::Intern;
 use isograph_lang_types::{
-<<<<<<< HEAD
     ArgumentKeyAndValue, ClientFieldId, ClientPointerId, SelectableServerFieldId, Selection,
-=======
-    ArgumentKeyAndValue, ClientFieldId, SelectableServerFieldId, Selection, SelectionType,
->>>>>>> 58e38cf9
-    ServerFieldId, ServerObjectId, ServerScalarId, ServerStrongIdFieldId, TypeAnnotation, Unwrap,
-    VariableDefinition,
+    SelectionType, ServerFieldId, ServerObjectId, ServerScalarId, ServerStrongIdFieldId,
+    TypeAnnotation, Unwrap, VariableDefinition,
 };
 use lazy_static::lazy_static;
 
@@ -124,6 +114,11 @@
             TClientFieldSelectionLinkedFieldAssociatedData,
             TClientFieldVariableDefinitionAssociatedData,
         >,
+        ClientPointer<
+            TClientFieldSelectionScalarFieldAssociatedData,
+            TClientFieldSelectionLinkedFieldAssociatedData,
+            TClientFieldVariableDefinitionAssociatedData,
+        >,
     >,
 >;
 
@@ -169,15 +164,9 @@
 }
 
 #[derive(Debug, Clone, Copy, Ord, PartialOrd, PartialEq, Eq, Hash)]
-<<<<<<< HEAD
 pub enum ClientType<TField, TPointer> {
     ClientField(TField),
     ClientPointer(TPointer),
-=======
-pub enum ClientType<TField> {
-    ClientField(TField),
-    // ClientPointer(TPointer)
->>>>>>> 58e38cf9
 }
 
 impl<TFieldAssociatedData, TClientFieldType> FieldType<TFieldAssociatedData, TClientFieldType> {
@@ -226,6 +215,7 @@
     > {
         match &self.client_fields[client_field_id.as_usize()] {
             ClientType::ClientField(client_field) => client_field,
+            ClientType::ClientPointer(_) => panic!("encounterd ClientPointer under ClientFieldId"),
         }
     }
 }
@@ -377,15 +367,10 @@
     /// TODO remove id_field from fields, and change the type of Option<ServerFieldId>
     /// to something else.
     pub id_field: Option<ServerStrongIdFieldId>,
-<<<<<<< HEAD
     pub encountered_fields: BTreeMap<
         SelectableFieldName,
         FieldType<ServerFieldId, ClientType<ClientFieldId, ClientPointerId>>,
     >,
-=======
-    pub encountered_fields:
-        BTreeMap<SelectableFieldName, FieldType<ServerFieldId, ClientType<ClientFieldId>>>,
->>>>>>> 58e38cf9
     /// Some if the object is concrete; None otherwise.
     pub concrete_type: Option<IsographObjectTypeName>,
 }
