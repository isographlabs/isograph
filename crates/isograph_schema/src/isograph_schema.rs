use std::{
    collections::{BTreeMap, HashMap},
    fmt::Debug,
};

use common_lang_types::{
    ArtifactFileType, ClientPointerFieldName, DescriptionValue, GraphQLInterfaceTypeName,
    GraphQLScalarTypeName, IsographObjectTypeName, JavascriptName, SelectableFieldName,
    UnvalidatedTypeName, WithLocation, WithSpan,
};
use graphql_lang_types::{
    GraphQLConstantValue, GraphQLDirective, GraphQLFieldDefinition,
    GraphQLInputObjectTypeDefinition, GraphQLInterfaceTypeDefinition, GraphQLObjectTypeDefinition,
    GraphQLTypeAnnotation,
};
use intern::string_key::Intern;
use isograph_lang_types::{
<<<<<<< HEAD
    ArgumentKeyAndValue, ClientFieldId, ClientPointerId, SelectableServerFieldId, Selection,
    SelectionType, ServerFieldId, ServerObjectId, ServerScalarId, ServerStrongIdFieldId,
    TypeAnnotation, Unwrap, VariableDefinition,
=======
    ArgumentKeyAndValue, ClientFieldId, SelectableServerFieldId, SelectionType, ServerFieldId,
    ServerFieldSelection, ServerObjectId, ServerScalarId, ServerStrongIdFieldId, TypeAnnotation,
    VariableDefinition,
>>>>>>> ff1975f2
};
use lazy_static::lazy_static;

use crate::{
    refetch_strategy::RefetchStrategy, ClientFieldVariant, NormalizationKey,
    ServerFieldTypeAssociatedData,
};

lazy_static! {
    pub static ref ID_GRAPHQL_TYPE: GraphQLScalarTypeName = "ID".intern().into();
}

/// A trait that encapsulates all the types over which a schema, fields, etc.
/// are generic. As we go from parsed -> various states of validated -> fully
/// validated, we will get objects that are generic over a different type
/// that implements SchemaValidationState.
pub trait SchemaValidationState: Debug {
    /// A SchemaServerField contains a associated_data: TypeAnnotation<ServerFieldTypeAssociatedData>
    /// - Unvalidated: UnvalidatedTypeName
    /// - Validated: DefinedTypeId
    type ServerFieldTypeAssociatedData: Debug;

    /// The associated data type of scalars in client fields' selection sets and unwraps
    /// - Unvalidated: ()
    /// - Validated: ValidatedFieldDefinitionLocation
    ///   i.e. DefinedField<ServerFieldId, ClientFieldId>
    type ClientFieldSelectionScalarFieldAssociatedData: Debug;

    /// The associated data type of linked fields in client fields' selection sets and unwraps
    /// - Unvalidated: ()
    /// - Validated: ObjectId
    type ClientFieldSelectionLinkedFieldAssociatedData: Debug;

    /// The associated data type of client fields' variable definitions
    /// - Unvalidated: UnvalidatedTypeName
    /// - Validated: FieldDefinition
    type VariableDefinitionInnerType: Debug + Clone + Ord;

    /// What we store in entrypoints
    /// - Unvalidated: (TextSource, WithSpan<ObjectTypeAndField>)
    /// - Validated: (ObjectId, ClientFieldId)
    type Entrypoint: Debug;
}

#[derive(Debug, Clone)]
pub struct RootOperationName(pub String);

/// The in-memory representation of a schema.
///
/// The type param with which the Schema type is instantiated vary based on
/// how far along in the validation pipeline the schema is.
///
/// Invariant: a schema is append-only, because pointers into the Schema are in the
/// form of newtype wrappers around u32 indexes (e.g. FieldId, etc.) As a result,
/// the schema does not support removing items.
#[derive(Debug)]
pub struct Schema<TSchemaValidationState: SchemaValidationState> {
    pub server_fields: Vec<
        SchemaServerField<
            TSchemaValidationState::ServerFieldTypeAssociatedData,
            TSchemaValidationState::VariableDefinitionInnerType,
        >,
    >,
    pub client_fields: ClientFields<
        TSchemaValidationState::ClientFieldSelectionScalarFieldAssociatedData,
        TSchemaValidationState::ClientFieldSelectionLinkedFieldAssociatedData,
        TSchemaValidationState::VariableDefinitionInnerType,
    >,
    // TODO consider whether this belongs here. It could just be a free variable.
    pub entrypoints: TSchemaValidationState::Entrypoint,
    pub server_field_data: ServerFieldData,

    // Well known types
    pub id_type_id: ServerScalarId,
    pub string_type_id: ServerScalarId,
    pub float_type_id: ServerScalarId,
    pub boolean_type_id: ServerScalarId,
    pub int_type_id: ServerScalarId,
    // TODO restructure UnionTypeAnnotation to not have a nullable field, but to instead
    // include null in its variants.
    pub null_type_id: ServerScalarId,

    /// These are root types like Query, Mutation, Subscription
    pub fetchable_types: BTreeMap<ServerObjectId, RootOperationName>,
}

type ClientFields<
    TClientFieldSelectionScalarFieldAssociatedData,
    TClientFieldSelectionLinkedFieldAssociatedData,
    TClientFieldVariableDefinitionAssociatedData,
> = Vec<
    ClientType<
        ClientField<
            TClientFieldSelectionScalarFieldAssociatedData,
            TClientFieldSelectionLinkedFieldAssociatedData,
            TClientFieldVariableDefinitionAssociatedData,
        >,
        ClientPointer<
            TClientFieldSelectionScalarFieldAssociatedData,
            TClientFieldSelectionLinkedFieldAssociatedData,
            TClientFieldVariableDefinitionAssociatedData,
        >,
    >,
>;

impl<TSchemaValidationState: SchemaValidationState> Schema<TSchemaValidationState> {
    /// This is a smell, and we should refactor away from it, or all schema's
    /// should have a root type.
    pub fn query_id(&self) -> ServerObjectId {
        *self
            .fetchable_types
            .iter()
            .find(|(_, root_operation_name)| root_operation_name.0 == "query")
            .expect("Expected query to be found")
            .0
    }

    pub fn find_mutation(&self) -> Option<(&ServerObjectId, &RootOperationName)> {
        self.fetchable_types
            .iter()
            .find(|(_, root_operation_name)| root_operation_name.0 == "mutation")
    }

    pub fn find_query(&self) -> Option<(&ServerObjectId, &RootOperationName)> {
        self.fetchable_types
            .iter()
            .find(|(_, root_operation_name)| root_operation_name.0 == "query")
    }
}

/// Distinguishes between server-defined fields and locally-defined fields.
/// TFieldAssociatedData can be a ScalarFieldName in an unvalidated schema, or a
/// ScalarId, in a validated schema.
///
/// TLocalType can be an UnvalidatedTypeName in an unvalidated schema, or an
/// DefinedTypeId in a validated schema.
///
/// Note that locally-defined fields do **not** only include fields defined in
/// an iso field literal. Refetch fields and generated mutation fields are
/// also local fields.
#[derive(Debug, Clone, Copy, Ord, PartialOrd, PartialEq, Eq)]
pub enum FieldType<TServer, TClient> {
    ServerField(TServer),
    ClientField(TClient),
}

#[derive(Debug, Clone, Copy, Ord, PartialOrd, PartialEq, Eq, Hash)]
pub enum ClientType<TField, TPointer> {
    ClientField(TField),
    ClientPointer(TPointer),
}

impl<TFieldAssociatedData, TClientFieldType> FieldType<TFieldAssociatedData, TClientFieldType> {
    pub fn as_server_field(&self) -> Option<&TFieldAssociatedData> {
        match self {
            FieldType::ServerField(server_field) => Some(server_field),
            FieldType::ClientField(_) => None,
        }
    }

    pub fn as_client_field(&self) -> Option<&TClientFieldType> {
        match self {
            FieldType::ServerField(_) => None,
            FieldType::ClientField(client_field) => Some(client_field),
        }
    }
}

#[derive(Debug)]
pub struct ServerFieldData {
    pub server_objects: Vec<SchemaObject>,
    pub server_scalars: Vec<SchemaScalar>,
    pub defined_types: HashMap<UnvalidatedTypeName, SelectableServerFieldId>,
}

impl<TSchemaValidationState: SchemaValidationState> Schema<TSchemaValidationState> {
    /// Get a reference to a given server field by its id.
    pub fn server_field(
        &self,
        server_field_id: ServerFieldId,
    ) -> &SchemaServerField<
        TSchemaValidationState::ServerFieldTypeAssociatedData,
        TSchemaValidationState::VariableDefinitionInnerType,
    > {
        &self.server_fields[server_field_id.as_usize()]
    }

    /// Get a reference to a given client field by its id.
    pub fn client_field(
        &self,
        client_field_id: ClientFieldId,
    ) -> &ClientField<
        TSchemaValidationState::ClientFieldSelectionScalarFieldAssociatedData,
        TSchemaValidationState::ClientFieldSelectionLinkedFieldAssociatedData,
        TSchemaValidationState::VariableDefinitionInnerType,
    > {
        match &self.client_fields[client_field_id.as_usize()] {
            ClientType::ClientField(client_field) => client_field,
            ClientType::ClientPointer(_) => panic!(
                "encountered ClientPointer under ClientFieldId. \
                                                   This is indicative of a bug in Isograph."
            ),
        }
    }
}

impl<
        TObjectFieldAssociatedData: Clone + Ord + Copy + Debug,
        TScalarFieldAssociatedData: Clone + Ord + Copy + Debug,
        TSchemaValidationState: SchemaValidationState<
            ServerFieldTypeAssociatedData = SelectionType<
                ServerFieldTypeAssociatedData<TypeAnnotation<TObjectFieldAssociatedData>>,
                TypeAnnotation<TScalarFieldAssociatedData>,
            >,
        >,
    > Schema<TSchemaValidationState>
{
    // This should not be this complicated!
    /// Get a reference to a given id field by its id.
    pub fn id_field<
        TError: Debug,
        TIdFieldAssociatedData: TryFrom<TScalarFieldAssociatedData, Error = TError> + Copy + Debug,
    >(
        &self,
        id_field_id: ServerStrongIdFieldId,
    ) -> SchemaIdField<TIdFieldAssociatedData> {
        let field_id = id_field_id.into();

        let field = self
            .server_field(field_id)
            .and_then(|e| match e {
                SelectionType::Object(_) => panic!(
                    "We had an id field, it should be scalar. This indicates a bug in Isograph.",
                ),
                SelectionType::Scalar(e) => e.inner_non_null().try_into(),
            })
            .expect(
                // N.B. this expect should never be triggered. This is only because server_field
                // does not have a .map method. TODO implement .map
                "We had an id field, the type annotation should be named. \
                    This indicates a bug in Isograph.",
            );

        field.try_into().expect(
            "We had an id field, no arguments should exist. This indicates a bug in Isograph.",
        )
    }
}

impl ServerFieldData {
    /// Get a reference to a given scalar type by its id.
    pub fn scalar(&self, scalar_id: ServerScalarId) -> &SchemaScalar {
        &self.server_scalars[scalar_id.as_usize()]
    }

    pub fn lookup_unvalidated_type(&self, type_id: SelectableServerFieldId) -> SchemaType {
        match type_id {
            SelectableServerFieldId::Object(id) => {
                SchemaType::Object(self.server_objects.get(id.as_usize()).unwrap())
            }
            SelectableServerFieldId::Scalar(id) => {
                SchemaType::Scalar(self.server_scalars.get(id.as_usize()).unwrap())
            }
        }
    }

    /// Get a reference to a given object type by its id.
    pub fn object(&self, object_id: ServerObjectId) -> &SchemaObject {
        &self.server_objects[object_id.as_usize()]
    }

    /// Get a mutable reference to a given object type by its id.
    pub fn object_mut(&mut self, object_id: ServerObjectId) -> &mut SchemaObject {
        &mut self.server_objects[object_id.as_usize()]
    }
}

pub type SchemaType<'a> = SelectionType<&'a SchemaObject, &'a SchemaScalar>;

pub fn get_name<'a>(schema_type: SchemaType<'a>) -> UnvalidatedTypeName {
    match schema_type {
        SelectionType::Object(object) => object.name.into(),
        SelectionType::Scalar(scalar) => scalar.name.item.into(),
    }
}

#[derive(Clone, Eq, PartialEq, Ord, PartialOrd, Debug)]
pub struct IsographObjectTypeDefinition {
    pub description: Option<WithSpan<DescriptionValue>>,
    pub name: WithLocation<IsographObjectTypeName>,
    // maybe this should be Vec<WithSpan<IsographObjectTypeName>>>
    pub interfaces: Vec<WithLocation<GraphQLInterfaceTypeName>>,
    /// Directives that we don't know about. Maybe this should be validated to be
    /// empty, or not exist.
    pub directives: Vec<GraphQLDirective<GraphQLConstantValue>>,
    // TODO the spans of these fields are wrong
    // TODO use a shared field type
    pub fields: Vec<WithLocation<GraphQLFieldDefinition>>,
}

impl From<GraphQLObjectTypeDefinition> for IsographObjectTypeDefinition {
    fn from(object_type_definition: GraphQLObjectTypeDefinition) -> Self {
        IsographObjectTypeDefinition {
            description: object_type_definition.description,
            name: object_type_definition.name.map(|x| x.into()),
            interfaces: object_type_definition.interfaces,
            directives: object_type_definition.directives,
            fields: object_type_definition.fields,
        }
    }
}

impl From<GraphQLInterfaceTypeDefinition> for IsographObjectTypeDefinition {
    fn from(value: GraphQLInterfaceTypeDefinition) -> Self {
        Self {
            description: value.description,
            name: value.name.map(|x| x.into()),
            interfaces: value.interfaces,
            directives: value.directives,
            fields: value.fields,
        }
    }
}

// TODO this is bad. We should instead convert both GraphQL types to a common
// Isograph type
impl From<GraphQLInputObjectTypeDefinition> for IsographObjectTypeDefinition {
    fn from(value: GraphQLInputObjectTypeDefinition) -> Self {
        Self {
            description: value.description,
            name: value.name.map(|x| x.into()),
            interfaces: vec![],
            directives: value.directives,
            fields: value
                .fields
                .into_iter()
                .map(|with_location| with_location.map(From::from))
                .collect(),
        }
    }
}

/// An object type in the schema.
#[derive(Debug)]
pub struct SchemaObject {
    pub description: Option<DescriptionValue>,
    pub name: IsographObjectTypeName,
    pub id: ServerObjectId,
    // We probably don't want this
    pub directives: Vec<GraphQLDirective<GraphQLConstantValue>>,
    /// TODO remove id_field from fields, and change the type of Option<ServerFieldId>
    /// to something else.
    pub id_field: Option<ServerStrongIdFieldId>,
    pub encountered_fields: BTreeMap<
        SelectableFieldName,
        FieldType<ServerFieldId, ClientType<ClientFieldId, ClientPointerId>>,
    >,
    /// Some if the object is concrete; None otherwise.
    pub concrete_type: Option<IsographObjectTypeName>,
}

#[derive(Debug, Clone)]
pub struct SchemaServerField<TData, TClientFieldVariableDefinitionAssociatedData: Ord + Debug> {
    pub description: Option<DescriptionValue>,
    /// The name of the server field and the location where it was defined
    /// (an iso literal or Location::Generated).
    pub name: WithLocation<SelectableFieldName>,
    pub id: ServerFieldId,
    pub associated_data: TData,
    pub parent_type_id: ServerObjectId,
    // pub directives: Vec<Directive<ConstantValue>>,
    pub arguments:
        Vec<WithLocation<VariableDefinition<TClientFieldVariableDefinitionAssociatedData>>>,
    // TODO remove this. This is indicative of poor modeling.
    pub is_discriminator: bool,
}

impl<TData, TClientFieldVariableDefinitionAssociatedData: Clone + Ord + Debug>
    SchemaServerField<TData, TClientFieldVariableDefinitionAssociatedData>
{
    pub fn and_then<TData2, E>(
        &self,
        convert: impl FnOnce(&TData) -> Result<TData2, E>,
    ) -> Result<SchemaServerField<TData2, TClientFieldVariableDefinitionAssociatedData>, E> {
        Ok(SchemaServerField {
            description: self.description,
            name: self.name,
            id: self.id,
            associated_data: convert(&self.associated_data)?,
            parent_type_id: self.parent_type_id,
            arguments: self.arguments.clone(),
            is_discriminator: self.is_discriminator,
        })
    }

    pub fn map<TData2, E>(
        &self,
        convert: impl FnOnce(&TData) -> TData2,
    ) -> SchemaServerField<TData2, TClientFieldVariableDefinitionAssociatedData> {
        SchemaServerField {
            description: self.description,
            name: self.name,
            id: self.id,
            associated_data: convert(&self.associated_data),
            parent_type_id: self.parent_type_id,
            arguments: self.arguments.clone(),
            is_discriminator: self.is_discriminator,
        }
    }
}

// TODO make SchemaServerField generic over TData, TId and TArguments, instead of just TData.
// Then, SchemaIdField can be the same struct.
#[derive(Debug, Clone, Copy)]
pub struct SchemaIdField<TData> {
    pub description: Option<DescriptionValue>,
    pub name: WithLocation<SelectableFieldName>,
    pub id: ServerStrongIdFieldId,
    pub associated_data: TData,
    pub parent_type_id: ServerObjectId,
    // pub directives: Vec<Directive<ConstantValue>>,
}

impl<TData: Copy, TClientFieldVariableDefinitionAssociatedData: Ord + Debug>
    TryFrom<SchemaServerField<TData, TClientFieldVariableDefinitionAssociatedData>>
    for SchemaIdField<TData>
{
    type Error = ();

    fn try_from(
        value: SchemaServerField<TData, TClientFieldVariableDefinitionAssociatedData>,
    ) -> Result<Self, Self::Error> {
        // If the field is valid as an id field, we succeed, otherwise, fail.
        // Initially, that will mean checking that there are no arguments.
        // This will result in a lot of false positives, and that can be improved
        // by requiring a specific directive or something.
        //
        // There are no arguments now, so this will always succeed.
        //
        // This comment is outdated:
        // Also, before this is called, we have already converted the associated_data to be valid
        // (it should go from TypeAnnotation<T> to NamedTypeAnnotation<T>) via
        // inner_non_null_named_type. We should eventually add some NewType wrapper to
        // enforce that we didn't just call .inner()
        Ok(SchemaIdField {
            description: value.description,
            name: value.name,
            id: value.id.0.into(),
            associated_data: value.associated_data,
            parent_type_id: value.parent_type_id,
        })
    }
}

#[derive(Debug, PartialEq, Eq, Hash, Ord, PartialOrd, Clone, Copy)]
pub struct ObjectTypeAndFieldName {
    pub type_name: IsographObjectTypeName,
    pub field_name: SelectableFieldName,
}

impl ObjectTypeAndFieldName {
    pub fn underscore_separated(&self) -> String {
        format!("{}__{}", self.type_name, self.field_name)
    }

    pub fn relative_path(
        &self,
        current_file_type_name: IsographObjectTypeName,
        file_type: ArtifactFileType,
    ) -> String {
        let ObjectTypeAndFieldName {
            type_name,
            field_name,
        } = *self;
        if type_name != current_file_type_name {
            format!("../../{type_name}/{field_name}/{}", file_type)
        } else {
            format!("../{field_name}/{}", file_type)
        }
    }
}

#[derive(Debug)]
pub struct ClientPointer<
    TClientFieldSelectionScalarFieldAssociatedData,
    TClientFieldSelectionLinkedFieldAssociatedData,
    TClientFieldVariableDefinitionAssociatedData: Ord + Debug,
> {
    pub description: Option<DescriptionValue>,
    pub name: ClientPointerFieldName,
    pub id: ClientPointerId,
    pub to: GraphQLTypeAnnotation<ServerObjectId>,

    pub condition_selection_set: Vec<
        WithSpan<
            Selection<
                TClientFieldSelectionScalarFieldAssociatedData,
                TClientFieldSelectionLinkedFieldAssociatedData,
            >,
        >,
    >,

    pub refetch_strategy: RefetchStrategy<
        TClientFieldSelectionScalarFieldAssociatedData,
        TClientFieldSelectionLinkedFieldAssociatedData,
    >,

    // TODO this should probably be a HashMap
    // Is this used for anything except for some reason, for refetch fields?
    pub variable_definitions:
        Vec<WithSpan<VariableDefinition<TClientFieldVariableDefinitionAssociatedData>>>,

    // Why is this not calculated when needed?
    pub type_and_field: ObjectTypeAndFieldName,

    pub parent_object_id: ServerObjectId,
}

#[derive(Debug)]
pub struct ClientField<
    TClientFieldSelectionScalarFieldAssociatedData,
    TClientFieldSelectionLinkedFieldAssociatedData,
    TClientFieldVariableDefinitionAssociatedData: Ord + Debug,
> {
    pub description: Option<DescriptionValue>,
    // TODO make this a ClientFieldName that can be converted into a SelectableFieldName
    pub name: SelectableFieldName,
    pub id: ClientFieldId,
    // TODO model this so that reader_selection_sets are required for
    // non-imperative client fields. (Are imperatively loaded fields
    // true client fields? Probably not!)
    pub reader_selection_set: Option<
        Vec<
            WithSpan<
                ServerFieldSelection<
                    TClientFieldSelectionScalarFieldAssociatedData,
                    TClientFieldSelectionLinkedFieldAssociatedData,
                >,
            >,
        >,
    >,

    // None -> not refetchable
    pub refetch_strategy: Option<
        RefetchStrategy<
            TClientFieldSelectionScalarFieldAssociatedData,
            TClientFieldSelectionLinkedFieldAssociatedData,
        >,
    >,

    // TODO we should probably model this differently
    pub variant: ClientFieldVariant,

    pub variable_definitions:
        Vec<WithSpan<VariableDefinition<TClientFieldVariableDefinitionAssociatedData>>>,

    // Why is this not calculated when needed?
    pub type_and_field: ObjectTypeAndFieldName,

    pub parent_object_id: ServerObjectId,
}

impl<
        TClientFieldSelectionScalarFieldAssociatedData,
        TClientFieldSelectionLinkedFieldAssociatedData,
        TClientFieldVariableDefinitionAssociatedData: Ord + Debug,
    >
    ClientField<
        TClientFieldSelectionScalarFieldAssociatedData,
        TClientFieldSelectionLinkedFieldAssociatedData,
        TClientFieldVariableDefinitionAssociatedData,
    >
{
    pub fn selection_set_for_parent_query(
        &self,
    ) -> &Vec<
        WithSpan<
            ServerFieldSelection<
                TClientFieldSelectionScalarFieldAssociatedData,
                TClientFieldSelectionLinkedFieldAssociatedData,
            >,
        >,
    > {
        if let Some(s) = self.reader_selection_set.as_ref() {
            s
        } else {
            self.refetch_strategy
                .as_ref()
                .map(|strategy| strategy.refetch_selection_set())
                .expect(
                    "Expected client field to have \
                    either a reader_selection_set or a refetch_selection_set.\
                    This is indicative of a bug in Isograph.",
                )
        }
    }
}

#[derive(Debug, Clone, PartialEq, Eq, Hash, PartialOrd, Ord)]
pub struct PathToRefetchField {
    pub linked_fields: Vec<NormalizationKey>,
    pub field_name: SelectableFieldName,
}

#[derive(Debug, Clone, PartialEq, Eq, Hash, PartialOrd, Ord)]
pub struct NameAndArguments {
    pub name: SelectableFieldName,
    pub arguments: Vec<ArgumentKeyAndValue>,
}

impl NameAndArguments {
    pub fn normalization_key(&self) -> NormalizationKey {
        if self.name == "id".intern().into() {
            NormalizationKey::Id
        } else {
            NormalizationKey::ServerField(self.clone())
        }
    }
}

impl<T, VariableDefinitionInnerType: Ord + Debug>
    SchemaServerField<T, VariableDefinitionInnerType>
{
    // TODO probably unnecessary, and can be replaced with .map and .transpose
    pub fn split(self) -> (SchemaServerField<(), VariableDefinitionInnerType>, T) {
        let Self {
            description,
            name,
            id,
            associated_data,
            parent_type_id,
            arguments,
            is_discriminator,
        } = self;
        (
            SchemaServerField {
                description,
                name,
                id,
                associated_data: (),
                parent_type_id,
                arguments,
                is_discriminator,
            },
            associated_data,
        )
    }
}

/// A scalar type in the schema.
#[derive(Debug)]
pub struct SchemaScalar {
    pub description: Option<WithSpan<DescriptionValue>>,
    pub name: WithLocation<GraphQLScalarTypeName>,
    pub id: ServerScalarId,
    pub javascript_name: JavascriptName,
}<|MERGE_RESOLUTION|>--- conflicted
+++ resolved
@@ -15,15 +15,9 @@
 };
 use intern::string_key::Intern;
 use isograph_lang_types::{
-<<<<<<< HEAD
-    ArgumentKeyAndValue, ClientFieldId, ClientPointerId, SelectableServerFieldId, Selection,
-    SelectionType, ServerFieldId, ServerObjectId, ServerScalarId, ServerStrongIdFieldId,
-    TypeAnnotation, Unwrap, VariableDefinition,
-=======
-    ArgumentKeyAndValue, ClientFieldId, SelectableServerFieldId, SelectionType, ServerFieldId,
-    ServerFieldSelection, ServerObjectId, ServerScalarId, ServerStrongIdFieldId, TypeAnnotation,
-    VariableDefinition,
->>>>>>> ff1975f2
+    ArgumentKeyAndValue, ClientFieldId, ClientPointerId, SelectableServerFieldId, SelectionType,
+    ServerFieldId, ServerFieldSelection, ServerObjectId, ServerScalarId, ServerStrongIdFieldId,
+    TypeAnnotation, VariableDefinition,
 };
 use lazy_static::lazy_static;
 
@@ -519,7 +513,7 @@
 
     pub condition_selection_set: Vec<
         WithSpan<
-            Selection<
+            ServerFieldSelection<
                 TClientFieldSelectionScalarFieldAssociatedData,
                 TClientFieldSelectionLinkedFieldAssociatedData,
             >,
