--- conflicted
+++ resolved
@@ -4,15 +4,9 @@
 };
 
 use common_lang_types::{
-<<<<<<< HEAD
-    ArtifactFileType, ClientPointerFieldName, DescriptionValue, GraphQLInterfaceTypeName,
-    GraphQLScalarTypeName, IsographObjectTypeName, JavascriptName, SelectableFieldName,
+    ClientPointerFieldName, DescriptionValue, GraphQLInterfaceTypeName, GraphQLScalarTypeName,
+    IsographObjectTypeName, JavascriptName, ObjectTypeAndFieldName, SelectableFieldName,
     UnvalidatedTypeName, WithLocation, WithSpan,
-=======
-    DescriptionValue, GraphQLInterfaceTypeName, GraphQLScalarTypeName, IsographObjectTypeName,
-    JavascriptName, ObjectTypeAndFieldName, SelectableFieldName, UnvalidatedTypeName, WithLocation,
-    WithSpan,
->>>>>>> a28a4a47
 };
 use graphql_lang_types::{
     GraphQLConstantValue, GraphQLDirective, GraphQLFieldDefinition,
