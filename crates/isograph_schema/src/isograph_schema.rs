--- conflicted
+++ resolved
@@ -365,20 +365,8 @@
     pub id_field: Option<ServerStrongIdFieldId>,
     pub encountered_fields:
         BTreeMap<SelectableFieldName, FieldDefinitionLocation<ServerFieldId, ClientFieldId>>,
-<<<<<<< HEAD
-    pub concrete_type: Option<IsographObjectTypeName>,
-}
-
-/// In GraphQL, ValidRefinement's are essentially the concrete types that an interface or
-/// union can be narrowed to. valid_refinements should be empty for concrete types.
-#[derive(Debug)]
-pub struct ValidRefinement {
-    pub target: ServerObjectId,
-    // pub is_guaranteed_to_work: bool,
-=======
     /// Some if the object is concrete; None otherwise.
     pub concrete_type: Option<IsographObjectTypeName>,
->>>>>>> ec963c15
 }
 
 #[derive(Debug, Clone)]
