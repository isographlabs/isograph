use std::collections::{btree_map::Entry, BTreeMap, BTreeSet, HashSet};

use common_lang_types::{
    IsographObjectTypeName, LinkedFieldName, Location, QueryOperationName, ScalarFieldName,
    SelectableFieldName, Span, VariableName, WithLocation, WithSpan,
};
use graphql_lang_types::{
    GraphQLNamedTypeAnnotation, GraphQLNonNullTypeAnnotation, GraphQLTypeAnnotation,
};
use intern::{string_key::Intern, Lookup};
use isograph_lang_types::{
    ArgumentKeyAndValue, ClientFieldId, IsographSelectionVariant, NonConstantValue,
    RefetchQueryIndex, SelectableServerFieldId, Selection, SelectionFieldArgument,
    ServerFieldSelection, ServerObjectId, VariableDefinition,
};
use lazy_static::lazy_static;

use crate::{
    categorize_field_loadability, create_transformed_name_and_arguments,
    expose_field_directive::RequiresRefinement, transform_arguments_with_child_context,
    transform_name_and_arguments_with_child_variable_context, FieldDefinitionLocation,
    ImperativelyLoadedFieldVariant, Loadability, NameAndArguments, PathToRefetchField,
    RootOperationName, SchemaObject, UnvalidatedVariableDefinition, ValidatedClientField,
    ValidatedIsographSelectionVariant, ValidatedScalarFieldSelection, ValidatedSchema,
    ValidatedSchemaIdField, ValidatedSelection, VariableContext,
};

pub type MergedSelectionMap = BTreeMap<NormalizationKey, MergedServerSelection>;

// Maybe this should be FNVHashMap? We don't really need stable iteration order
pub type ClientFieldToCompletedMergeTraversalStateMap =
    BTreeMap<ClientFieldId, ClientFieldTraversalResult>;

#[derive(Clone, Debug)]
pub struct ClientFieldTraversalResult {
    pub traversal_state: ScalarClientFieldTraversalState,
    /// This is used to generate the normalization AST and query text
    pub merged_selection_map: MergedSelectionMap,
    // TODO change this to Option<SelectionSet>?
    pub was_ever_selected_loadably: bool,
}

lazy_static! {
    pub static ref REFETCH_FIELD_NAME: ScalarFieldName = "__refetch".intern().into();
    pub static ref NODE_FIELD_NAME: LinkedFieldName = "node".intern().into();
    pub static ref TYPENAME_FIELD_NAME: ScalarFieldName = "__typename".intern().into();
}

#[derive(Debug, Clone, PartialEq, Eq, PartialOrd, Ord)]
pub struct RootRefetchedPath {
    pub field_name: SelectableFieldName,
    pub path_to_refetch_field_info: PathToRefetchFieldInfo,
}

// TODO add id and typename variants, impl Ord, and get rid of the NormalizationKey enum
#[derive(Clone, PartialEq, Eq, PartialOrd, Ord, Debug)]
pub enum MergedServerSelection {
    ScalarField(MergedScalarFieldSelection),
    LinkedField(MergedLinkedFieldSelection),
    // TODO does this belong? This is very GraphQL specific.
    InlineFragment(MergedInlineFragmentSelection),
}

impl MergedServerSelection {
    pub fn reachable_variables(&self) -> Vec<VariableName> {
        match self {
            MergedServerSelection::ScalarField(field) => get_variables(&field.arguments).collect(),
            MergedServerSelection::LinkedField(field) => get_variables(&field.arguments)
                .chain(
                    field
                        .selection_map
                        .values()
                        .flat_map(|x| x.reachable_variables()),
                )
                .collect(),
            MergedServerSelection::InlineFragment(_) => vec![],
        }
    }
}

fn get_variables(arguments: &[ArgumentKeyAndValue]) -> impl Iterator<Item = VariableName> + '_ {
    arguments.iter().flat_map(|arg| match arg.value {
        isograph_lang_types::NonConstantValue::Variable(v) => Some(v),
        _ => None,
    })
}

#[derive(Clone, Eq, PartialEq, Ord, PartialOrd, Debug)]
pub struct MergedScalarFieldSelection {
    // TODO no location
    pub name: ScalarFieldName,
    pub arguments: Vec<ArgumentKeyAndValue>,
}

impl MergedScalarFieldSelection {
    pub fn normalization_alias(&self) -> Option<String> {
        // None if the alias is the same as the name (i.e. there are no args)
        if self.arguments.is_empty() {
            None
        } else {
            Some(get_aliased_mutation_field_name(
                self.name.into(),
                &self.arguments,
            ))
        }
    }
}

#[derive(Clone, PartialEq, Eq, PartialOrd, Ord, Debug)]
pub struct MergedLinkedFieldSelection {
    // TODO no location
    pub name: LinkedFieldName,
    pub concrete_type: Option<IsographObjectTypeName>,
    pub selection_map: MergedSelectionMap,
    pub arguments: Vec<ArgumentKeyAndValue>,
}

impl MergedLinkedFieldSelection {
    pub fn normalization_alias(&self) -> Option<String> {
        // None if the alias is the same as the name (i.e. there are no args)
        if self.arguments.is_empty() {
            None
        } else {
            Some(get_aliased_mutation_field_name(
                self.name.into(),
                &self.arguments,
            ))
        }
    }
}

#[derive(Clone, PartialEq, Eq, PartialOrd, Ord, Debug)]
pub struct MergedInlineFragmentSelection {
    pub type_to_refine_to: IsographObjectTypeName,
    // TODO make this type more precise, this selection map should not contain inline fragments
    pub selection_map: MergedSelectionMap,
}

#[derive(Debug, Eq, PartialEq, Clone, PartialOrd, Ord, Hash)]
pub enum NormalizationKey {
    Discriminator, // AKA typename
    Id,
    // TODO this should not have NameAndArguments, but LinkedFieldNameAndArguments
    ServerField(NameAndArguments),
    InlineFragment(IsographObjectTypeName),
}

impl NormalizationKey {
    fn transform_with_parent_variable_context(
        &self,
        parent_variable_context: &VariableContext,
    ) -> Self {
        // from_selection_field_argument_and_context(arg, variable_context)
        match &self {
            NormalizationKey::Discriminator => NormalizationKey::Discriminator,
            NormalizationKey::Id => NormalizationKey::Id,
            NormalizationKey::ServerField(s) => NormalizationKey::ServerField(
                transform_name_and_arguments_with_child_variable_context(
                    s.clone(),
                    parent_variable_context,
                ),
            ),
            NormalizationKey::InlineFragment(o) => NormalizationKey::InlineFragment(*o),
        }
    }
}

#[derive(Debug, Clone)]
pub struct ImperativelyLoadedFieldArtifactInfo {
    pub merged_selection_set: MergedSelectionMap,
    /// Used to look up what type to narrow on in the generated refetch query,
    /// among other things.
    pub variable_definitions: Vec<WithSpan<VariableDefinition<SelectableServerFieldId>>>,
    pub root_parent_object: IsographObjectTypeName,
    pub root_fetchable_field: SelectableFieldName,
    pub refetch_query_index: RefetchQueryIndex,

    pub root_operation_name: RootOperationName,
    pub query_name: QueryOperationName,
    pub concrete_type: IsographObjectTypeName,
}

#[derive(Debug, Clone, PartialEq, Eq, PartialOrd, Ord)]
pub struct PathToRefetchFieldInfo {
    refetch_field_parent_id: ServerObjectId,
    pub imperatively_loaded_field_variant: ImperativelyLoadedFieldVariant,
    extra_selections: MergedSelectionMap,
    pub client_field_id: ClientFieldId,
}

pub type RefetchedPathsMap =
    BTreeMap<(PathToRefetchField, IsographSelectionVariant), RootRefetchedPath>;

/// As we traverse, whenever we enter a new scalar client field (including at the
/// root, with the entrypoint), we create a new one of these and pass it down.
///
/// Then, when we are done traversing that scalar client field, we combine the results
/// of that ScalarClientFieldTraversalState with the parent traversal state (e.g.
/// to note of nested refetch fields).
///
/// N.B. there should be two versions of this struct, an in-progress and completed
/// version, the completed one should not have path_since_client_field. (Or that
/// should be achieved but not as described.)
#[derive(Debug, Clone)]
pub struct ScalarClientFieldTraversalState {
    /// As we traverse, if we encounter a refetch path, we note it here
    pub refetch_paths: RefetchedPathsMap,

    // TODO this should not be NormalizationKey, since a NormalizationKey can represent
    // a scalar field, and a path cannot include scalar fields. So, it should be a two-
    // variant enum, with variants for linked field and for inline fragment.
    /// The (mutable) path from the current client field to wherever we are iterating
    traversal_path: Vec<NormalizationKey>,

    /// Client fields that are directly accessed by this client field
    pub accessible_client_fields: HashSet<ClientFieldId>,
}

impl ScalarClientFieldTraversalState {
    fn new() -> Self {
        Self {
            refetch_paths: BTreeMap::new(),
            traversal_path: vec![],
            accessible_client_fields: HashSet::new(),
        }
    }

    // TODO should this be two separate functions?
    fn incorporate_results_of_iterating_into_child(
        &mut self,
        child_traversal_state: &ScalarClientFieldTraversalState,
        transformed_child_variable_context: &VariableContext,
    ) {
        // TODO self.path_since_client_field should be a parameter to this function
        self.refetch_paths
            .extend(child_traversal_state.refetch_paths.iter().map(
                |((untransformed_path_in_child, selection_variant), root_refetched_path)| {
                    let mut path = untransformed_path_in_child.clone();

                    // self.traversal_path is already transformed, i.e. uses the correct variables
                    let mut complete_path = self.traversal_path.clone();

                    complete_path.extend(path.linked_fields.into_iter().map(|normalization_key| {
                        normalization_key.transform_with_parent_variable_context(
                            transformed_child_variable_context,
                        )
                    }));
                    path.linked_fields = complete_path;

                    ((path, *selection_variant), root_refetched_path.clone())
                },
            ));
    }
}

// This is unused, and should be deleted. It's unused because:
// we already have passed the correct nested selection map, so we don't need
// to follow the traversal path from the "root" selection map to the nested
// one
pub fn current_target_merged_selections<'a>(
    traversal_path: &[NormalizationKey],
    mut parent_selection_map: &'a MergedSelectionMap,
) -> &'a MergedSelectionMap {
    for normalization_key in traversal_path {
        match parent_selection_map
            .get(normalization_key)
            .expect("Expected linked field to exist by now. This is indicate of a bug in Isograph.")
        {
            MergedServerSelection::ScalarField(_) => {
                panic!("Expected a linked field, found scalar. This is indicative of a bug in Isograph.")
            }
            MergedServerSelection::LinkedField(ref linked_field) => {
                parent_selection_map = &linked_field.selection_map;
            }
            MergedServerSelection::InlineFragment(ref inline_fragment) => {
                parent_selection_map = &inline_fragment.selection_map;
            }
        }
    }
    parent_selection_map
}

fn transform_and_merge_child_selection_map_into_parent_map(
    parent_map: &mut MergedSelectionMap,
    untransformed_child_map: &MergedSelectionMap,
    parent_variable_context: &VariableContext,
) {
    for (normalization_key, new_server_field_selection) in untransformed_child_map.iter() {
        let transformed_normalization_key =
            normalization_key.transform_with_parent_variable_context(parent_variable_context);

        match parent_map.entry(transformed_normalization_key.clone()) {
            Entry::Vacant(vacant) => {
                let selection = new_server_field_selection.clone();
                let transformed = match selection {
                    MergedServerSelection::ScalarField(scalar_field_selection) => {
                        MergedServerSelection::ScalarField(MergedScalarFieldSelection {
                            name: scalar_field_selection.name,
                            arguments: transform_arguments_with_child_context(
                                scalar_field_selection.arguments.into_iter(),
                                parent_variable_context,
                            ),
                        })
                    }
                    MergedServerSelection::LinkedField(linked_field_selection) => {
                        MergedServerSelection::LinkedField(MergedLinkedFieldSelection {
                            concrete_type: linked_field_selection.concrete_type,
                            name: linked_field_selection.name,
                            selection_map: transform_child_map_with_parent_context(
                                &linked_field_selection.selection_map,
                                parent_variable_context,
                            ),
                            arguments: transform_arguments_with_child_context(
                                linked_field_selection.arguments.into_iter(),
                                parent_variable_context,
                            ),
                        })
                    }
                    MergedServerSelection::InlineFragment(inline_fragment_selection) => {
                        MergedServerSelection::InlineFragment(MergedInlineFragmentSelection {
                            type_to_refine_to: inline_fragment_selection.type_to_refine_to,
                            selection_map: transform_child_map_with_parent_context(
                                &inline_fragment_selection.selection_map,
                                parent_variable_context,
                            ),
                        })
                    }
                };
                vacant.insert(transformed);
            }
            Entry::Occupied(mut occupied) => {
                let inner = occupied.get_mut();
                match inner {
                    MergedServerSelection::ScalarField(_) => {
                        assert!(
                            matches!(
                                new_server_field_selection,
                                MergedServerSelection::ScalarField(_)
                            ),
                            "Error: tried to merge a non-scalar into a scalar. This \
                            is indicative of a bug in Isograph."
                        );
                        // N.B. no action is required, since a scalar has no subselections
                    }
                    MergedServerSelection::LinkedField(target_linked_field) => {
                        if let MergedServerSelection::LinkedField(child_linked_field) =
                            new_server_field_selection
                        {
                            transform_and_merge_child_selection_map_into_parent_map(
                                &mut target_linked_field.selection_map,
                                &child_linked_field.selection_map,
                                parent_variable_context,
                            )
                        } else {
                            panic!(
                                "Error: tried to merge non-linked field into linked field. This \
                                is indicative of a bug in Isograph."
                            )
                        }
                    }
                    MergedServerSelection::InlineFragment(target_inline_fragment) => {
                        if let MergedServerSelection::InlineFragment(child_inline_fragment) =
                            new_server_field_selection
                        {
                            transform_and_merge_child_selection_map_into_parent_map(
                                &mut target_inline_fragment.selection_map,
                                &child_inline_fragment.selection_map,
                                parent_variable_context,
                            )
                        } else {
                            panic!(
                                "Error: tried to merge non-inline fragment into inline fragment. \
                                This is indicative of a bug in Isograph."
                            )
                        }
                    }
                }
            }
        };
    }
}

fn transform_child_map_with_parent_context(
    selection_map: &MergedSelectionMap,
    parent_variable_context: &VariableContext,
) -> BTreeMap<NormalizationKey, MergedServerSelection> {
    let mut transformed_child_map = BTreeMap::new();
    transform_and_merge_child_selection_map_into_parent_map(
        &mut transformed_child_map,
        selection_map,
        parent_variable_context,
    );
    transformed_child_map
}

pub fn create_merged_selection_map_for_client_field_and_insert_into_global_map(
    schema: &ValidatedSchema,
    parent_type: &SchemaObject,
    validated_selections: &[WithSpan<ValidatedSelection>],
    global_client_field_map: &mut ClientFieldToCompletedMergeTraversalStateMap,
    root_client_field: &ValidatedClientField,
    variable_context: &VariableContext,
    // TODO return Cow?
) -> ClientFieldTraversalResult {
    // TODO move this check outside of this function
    match global_client_field_map.get_mut(&root_client_field.id) {
        Some(traversal_result) => traversal_result.clone(),
        None => {
            let mut merge_traversal_state = ScalarClientFieldTraversalState::new();
            let merged_selection_map = create_selection_map_with_merge_traversal_state(
                schema,
                parent_type,
                validated_selections,
                &mut merge_traversal_state,
                global_client_field_map,
                variable_context,
            );

            // N.B. global_client_field_map might actually have an item stored in root_object.id,
            // if we have some sort of recursion. That probably stack overflows right now.
            global_client_field_map.insert(
                root_client_field.id,
                ClientFieldTraversalResult {
                    traversal_state: merge_traversal_state.clone(),
                    merged_selection_map: merged_selection_map.clone(),
                    was_ever_selected_loadably: false,
                },
            );

            // TODO we don't always use this return value, so we shouldn't always clone above
            ClientFieldTraversalResult {
                traversal_state: merge_traversal_state,
                merged_selection_map,
                was_ever_selected_loadably: false,
            }
        }
    }
}

pub fn get_imperatively_loaded_artifact_info(
    schema: &ValidatedSchema,
    entrypoint: &ValidatedClientField,
    root_refetch_path: RootRefetchedPath,
    nested_selection_map: &MergedSelectionMap,
    reachable_variables: &BTreeSet<VariableName>,
    index: usize,
) -> ImperativelyLoadedFieldArtifactInfo {
    let RootRefetchedPath {
        path_to_refetch_field_info,
        ..
    } = root_refetch_path;
    let PathToRefetchFieldInfo {
        refetch_field_parent_id,
        imperatively_loaded_field_variant,
        extra_selections: _,
        client_field_id,
    } = path_to_refetch_field_info;

    let client_field = schema.client_field(client_field_id);

    process_imperatively_loaded_field(
        schema,
        imperatively_loaded_field_variant,
        refetch_field_parent_id,
        nested_selection_map,
        entrypoint,
        index,
        reachable_variables,
        client_field,
    )
}

pub fn get_reachable_variables(selection_map: &MergedSelectionMap) -> BTreeSet<VariableName> {
    selection_map
        .values()
        .flat_map(|x| x.reachable_variables())
        .collect()
}

#[allow(clippy::too_many_arguments)]
fn process_imperatively_loaded_field(
    schema: &ValidatedSchema,
    variant: ImperativelyLoadedFieldVariant,
    refetch_field_parent_id: ServerObjectId,
    selection_map: &MergedSelectionMap,
    entrypoint: &ValidatedClientField,
    index: usize,
    reachable_variables: &BTreeSet<VariableName>,
    client_field: &ValidatedClientField,
) -> ImperativelyLoadedFieldArtifactInfo {
    let ImperativelyLoadedFieldVariant {
        client_field_scalar_selection_name,
        top_level_schema_field_name,
        top_level_schema_field_arguments,
        top_level_schema_field_concrete_type,
        primary_field_info,
        root_object_id,
    } = variant;
    // This could be Pet
    let refetch_field_parent_type = schema.server_field_data.object(refetch_field_parent_id);

    let mut definitions_of_used_variables =
        get_used_variable_definitions(reachable_variables, client_field);

    let requires_refinement = if primary_field_info
        .as_ref()
        .map(|x| x.primary_field_return_type_object_id != refetch_field_parent_id)
        .unwrap_or(true)
    {
        RequiresRefinement::Yes(refetch_field_parent_type.name)
    } else {
        RequiresRefinement::No
    };

    // TODO consider wrapping this when we first create the RootRefetchedPath?
    let wrapped_selection_map = selection_map_wrapped(
        selection_map.clone(),
        // TODO why are these types different
        top_level_schema_field_name.lookup().intern().into(),
        top_level_schema_field_arguments
            .iter()
            // TODO don't clone
            .cloned()
            .map(|x| {
                let variable_name = x.name;
                definitions_of_used_variables.push(WithSpan {
                    item: VariableDefinition {
                        name: variable_name,
                        type_: x.type_.clone().map(|type_name| {
                            *schema
                                .server_field_data
                                .defined_types
                                .get(&type_name)
                                .expect(
                                    "Expected type to be found, \
                                    this indicates a bug in Isograph",
                                )
                        }),
                        default_value: x.default_value,
                    },
                    span: Span::todo_generated(),
                });

                ArgumentKeyAndValue {
                    key: x.name.item.lookup().intern().into(),
                    value: NonConstantValue::Variable(x.name.item),
                }
            })
            .collect(),
        top_level_schema_field_concrete_type,
        primary_field_info
            .as_ref()
            .map(|x| x.primary_field_name.lookup().intern().into()),
        primary_field_info
            .as_ref()
            .and_then(|x| x.primary_field_concrete_type),
        requires_refinement,
    );

    let root_parent_object = schema
        .server_field_data
        .object(entrypoint.parent_object_id)
        .name;

    let root_operation_name = schema
        .fetchable_types
        .get(&root_object_id)
        .expect(
            "Expected root type to be fetchable here.\
            This is indicative of a bug in Isograph.",
        )
        .clone();

    let query_name = if primary_field_info.is_some() {
        format!(
            "{}__{}",
            root_parent_object, client_field_scalar_selection_name
        )
    } else {
        format!("{}__refetch", refetch_field_parent_type.name)
    }
    .intern()
    .into();

    ImperativelyLoadedFieldArtifactInfo {
        // TODO don't clone, have lifetime parameter
        merged_selection_set: wrapped_selection_map,
        root_parent_object,
        variable_definitions: definitions_of_used_variables,
        root_fetchable_field: entrypoint.name,
        refetch_query_index: RefetchQueryIndex(index as u32),
        root_operation_name,
        query_name,
        concrete_type: schema.server_field_data.object(root_object_id).name,
    }
}

fn get_used_variable_definitions(
    reachable_variables: &BTreeSet<VariableName>,
    entrypoint: &ValidatedClientField,
) -> Vec<WithSpan<VariableDefinition<SelectableServerFieldId>>> {
    reachable_variables
        .iter()
        .flat_map(|variable_name| {
            // HACK
            if variable_name == &"id".intern().into() {
                None
            } else {
                Some(
                    entrypoint
                        .variable_definitions
                        .iter()
                        .find(|definition| definition.item.name.item == *variable_name)
                        .unwrap_or_else(|| {
                            panic!(
                                "Did not find matching variable definition. \
                                This might not be validated yet. For now, each client field \
                                containing a __refetch field must re-defined all used variables. \
                                Client field {} is missing variable definition {}",
                                entrypoint.name, variable_name
                            )
                        })
                        .clone(),
                )
            }
        })
        .collect::<Vec<_>>()
}

fn create_selection_map_with_merge_traversal_state(
    schema: &ValidatedSchema,
    parent_type: &SchemaObject,
    validated_selections: &[WithSpan<ValidatedSelection>],
    merge_traversal_state: &mut ScalarClientFieldTraversalState,
    global_client_field_map: &mut ClientFieldToCompletedMergeTraversalStateMap,
    variable_context: &VariableContext,
) -> MergedSelectionMap {
    let mut merged_selection_map = BTreeMap::new();
    merge_validated_selections_into_selection_map(
        schema,
        &mut merged_selection_map,
        parent_type,
        validated_selections,
        merge_traversal_state,
        global_client_field_map,
        variable_context,
    );

    merged_selection_map
}

fn merge_validated_selections_into_selection_map(
    schema: &ValidatedSchema,
    parent_map: &mut MergedSelectionMap,
    parent_type: &SchemaObject,
    validated_selections: &[WithSpan<ValidatedSelection>],
    merge_traversal_state: &mut ScalarClientFieldTraversalState,
    global_client_field_map: &mut ClientFieldToCompletedMergeTraversalStateMap,
    variable_context: &VariableContext,
) {
    for validated_selection in validated_selections.iter().filter(filter_id_fields) {
        match &validated_selection.item {
            Selection::ServerField(validated_server_field) => {
                match validated_server_field {
                    ServerFieldSelection::ScalarField(scalar_field_selection) => {
                        match &scalar_field_selection.associated_data.location {
                            FieldDefinitionLocation::Server(_) => {
                                merge_scalar_server_field(
                                    scalar_field_selection,
                                    parent_map,
                                    variable_context,
                                );
                            }
                            FieldDefinitionLocation::Client(client_field_id) => {
                                let newly_encountered_scalar_client_field =
                                    schema.client_field(*client_field_id);

                                // If the field is selected loadably or is imperative, we must note the refetch path,
                                // because this results in an artifact being generated.
                                match categorize_field_loadability(
                                    newly_encountered_scalar_client_field,
                                    &scalar_field_selection.associated_data.selection_variant,
                                ) {
                                    Some(Loadability::LoadablySelectedField(_loadable_variant)) => {
                                        create_merged_selection_map_for_client_field_and_insert_into_global_map(
                                            schema,
                                            parent_type,
                                            newly_encountered_scalar_client_field.selection_set_for_parent_query(),
                                            global_client_field_map,
                                            newly_encountered_scalar_client_field,
                                            &newly_encountered_scalar_client_field.initial_variable_context(),
                                        );

                                        let state = global_client_field_map
                                            .get_mut(client_field_id)
                                            .expect(
                                                "Expected field to exist when \
                                                it is encountered loadably",
                                            );
                                        state.was_ever_selected_loadably = true;
                                    }
                                    Some(Loadability::ImperativelyLoadedField(variant)) => {
                                        insert_imperative_field_into_refetch_paths(
                                            schema,
                                            global_client_field_map,
                                            merge_traversal_state,
                                            newly_encountered_scalar_client_field,
                                            parent_type,
                                            variant,
                                        );
                                    }
                                    None => merge_non_loadable_scalar_client_field(
                                        parent_type,
                                        schema,
                                        parent_map,
                                        merge_traversal_state,
                                        newly_encountered_scalar_client_field,
                                        global_client_field_map,
                                        variable_context,
                                        &scalar_field_selection.arguments,
                                    ),
                                }

                                merge_traversal_state
                                    .accessible_client_fields
                                    .insert(*client_field_id);
                            }
                        };
                    }
                    ServerFieldSelection::LinkedField(linked_field_selection) => {
                        let normalization_key = create_transformed_name_and_arguments(
                            linked_field_selection.name.item.into(),
                            &linked_field_selection.arguments,
                            variable_context,
                        )
                        .normalization_key();

                        merge_traversal_state
                            .traversal_path
                            .push(normalization_key.clone());

                        // We are creating the linked field, and inserting it into the parent object
                        // first, because otherwise, when we try to merge the results into the parent
                        // selection_map, we find that the linked field we are about to insert is
                        // missing, and panic.
                        //
                        // This might be indicative of poor modeling.
                        let linked_field =
                            parent_map.entry(normalization_key).or_insert_with(|| {
                                MergedServerSelection::LinkedField(MergedLinkedFieldSelection {
                                    concrete_type: linked_field_selection
                                        .associated_data
                                        .concrete_type,
                                    name: linked_field_selection.name.item,
                                    selection_map: BTreeMap::new(),
                                    arguments: transform_arguments_with_child_context(
                                        linked_field_selection
                                            .arguments
                                            .iter()
                                            .map(|arg| arg.item.into_key_and_value()),
                                        variable_context,
                                    ),
                                })
                            });
                        match linked_field {
                            MergedServerSelection::ScalarField(_) => {
                                panic!(
                                    "Expected linked field, but encountered scalar. \
                                    This is indicative of a bug in Isograph."
                                )
                            }
                            MergedServerSelection::LinkedField(existing_linked_field) => {
                                let type_id =
                                    linked_field_selection.associated_data.parent_object_id;
                                let linked_field_parent_type =
                                    schema.server_field_data.object(type_id);

                                merge_validated_selections_into_selection_map(
                                    schema,
                                    &mut existing_linked_field.selection_map,
                                    linked_field_parent_type,
                                    &linked_field_selection.selection_set,
                                    merge_traversal_state,
                                    global_client_field_map,
                                    variable_context,
                                );
                            }
                            MergedServerSelection::InlineFragment(_) => {
                                panic!(
                                    "Expected linked field, but encountered inline fragment. \
                                    This is indicative of a bug in Isograph."
                                )
                            }
                        }

                        merge_traversal_state.traversal_path.pop();
                    }
                }
            }
        }
    }

    select_typename_and_id_fields_in_merged_selection(schema, parent_map, parent_type);
}

fn insert_imperative_field_into_refetch_paths(
    schema: &ValidatedSchema,
    global_client_field_map: &mut ClientFieldToCompletedMergeTraversalStateMap,
    merge_traversal_state: &mut ScalarClientFieldTraversalState,
    newly_encountered_scalar_client_field: &ValidatedClientField,
    parent_type: &SchemaObject,
    variant: &ImperativelyLoadedFieldVariant,
) {
    let path = PathToRefetchField {
        linked_fields: merge_traversal_state.traversal_path.clone(),
        field_name: newly_encountered_scalar_client_field.name,
    };
    let info = PathToRefetchFieldInfo {
        refetch_field_parent_id: parent_type.id,
        imperatively_loaded_field_variant: variant.clone(),
        extra_selections: BTreeMap::new(),
        client_field_id: newly_encountered_scalar_client_field.id,
    };
    merge_traversal_state.refetch_paths.insert(
        (path, IsographSelectionVariant::Regular),
        RootRefetchedPath {
            field_name: newly_encountered_scalar_client_field.name,
            path_to_refetch_field_info: info,
        },
    );

    // Generate a merged selection set, but using the refetch strategy
    create_merged_selection_map_for_client_field_and_insert_into_global_map(
        schema,
        parent_type,
        newly_encountered_scalar_client_field
            .refetch_strategy
            .as_ref()
            .expect(
                "Expected refetch strategy. \
                    This is indicative of a bug in Isograph.",
            )
            .refetch_selection_set(),
        global_client_field_map,
        newly_encountered_scalar_client_field,
        &newly_encountered_scalar_client_field.initial_variable_context(),
    );
}

fn filter_id_fields(field: &&WithSpan<ValidatedSelection>) -> bool {
    // filter out id fields, and eventually other always-selected fields like __typename
    match &field.item {
        Selection::ServerField(server_field) => match server_field {
            ServerFieldSelection::ScalarField(scalar_field) => {
                // -------- HACK --------
                // Here, we check whether the field is named "id", but we should really
                // know whether it is an id field in some other way. There can be non-id fields
                // named id and id fields not named "id".
                scalar_field.name.item != "id".intern().into()
                // ------ END HACK ------
            }
            ServerFieldSelection::LinkedField(_) => true,
        },
    }
}

#[allow(clippy::too_many_arguments)]
fn merge_non_loadable_scalar_client_field(
    parent_type: &SchemaObject,
    schema: &ValidatedSchema,
    parent_map: &mut MergedSelectionMap,
    parent_merge_traversal_state: &mut ScalarClientFieldTraversalState,
    newly_encountered_scalar_client_field: &ValidatedClientField,
    global_client_field_map: &mut ClientFieldToCompletedMergeTraversalStateMap,
    parent_variable_context: &VariableContext,
    selection_arguments: &[WithLocation<SelectionFieldArgument>],
) {
    // Here, we are doing a bunch of work, just so that we can have the refetched paths,
    // which is really really silly.
    let ClientFieldTraversalResult {
        traversal_state,
        merged_selection_map: child_merged_selection_map,
        ..
    } = create_merged_selection_map_for_client_field_and_insert_into_global_map(
        schema,
        parent_type,
        newly_encountered_scalar_client_field
            .reader_selection_set
            .as_ref()
            .expect(
                "Expected selection set to exist. \
                This is indicative of a bug in Isograph.",
            ),
        global_client_field_map,
        newly_encountered_scalar_client_field,
        &newly_encountered_scalar_client_field.initial_variable_context(),
    );

    let transformed_child_variable_context = parent_variable_context.child_variable_context(
        selection_arguments,
        &newly_encountered_scalar_client_field.variable_definitions,
        &ValidatedIsographSelectionVariant::Regular,
    );
    transform_and_merge_child_selection_map_into_parent_map(
        parent_map,
        &child_merged_selection_map,
        &transformed_child_variable_context,
    );
    parent_merge_traversal_state.incorporate_results_of_iterating_into_child(
        &traversal_state,
        &transformed_child_variable_context,
    );
}

fn merge_scalar_server_field(
    scalar_field: &ValidatedScalarFieldSelection,
    parent_map: &mut MergedSelectionMap,
    variable_context: &VariableContext,
) {
    let normalization_key = NormalizationKey::ServerField(create_transformed_name_and_arguments(
        scalar_field.name.item.into(),
        &scalar_field.arguments,
        variable_context,
    ));
    match parent_map.entry(normalization_key) {
        Entry::Occupied(occupied) => {
            match occupied.get() {
                MergedServerSelection::ScalarField(_) => {
                    // TODO check that the existing server field matches the one we
                    // would create.
                }
                MergedServerSelection::LinkedField(_) => {
                    panic!("Unexpected linked field, probably a bug in Isograph");
                }
                MergedServerSelection::InlineFragment(_) => {
                    panic!("Unexpected inline fragment, probably a bug in Isograph");
                }
            };
        }
        Entry::Vacant(vacant_entry) => {
            vacant_entry.insert(MergedServerSelection::ScalarField(
                MergedScalarFieldSelection {
                    name: scalar_field.name.item,
                    arguments: transform_arguments_with_child_context(
                        scalar_field
                            .arguments
                            .iter()
                            .map(|arg| arg.item.into_key_and_value()),
                        variable_context,
                    ),
                },
            ));
        }
    }
}

fn select_typename_and_id_fields_in_merged_selection(
    schema: &ValidatedSchema,
    merged_selection_map: &mut MergedSelectionMap,
    parent_type: &SchemaObject,
) {
<<<<<<< HEAD
    // We add __typename to abstract fields
    if let None = parent_type.concrete_type {
=======
    if parent_type.concrete_type.is_none() {
>>>>>>> ec963c15
        maybe_add_typename_selection(merged_selection_map)
    };

    let id_field: Option<ValidatedSchemaIdField> = parent_type
        .id_field
        .map(|id_field_id| schema.id_field(id_field_id));

    // If the type has an id field, we must select it.
    if let Some(id_field) = id_field {
        match merged_selection_map.entry(NormalizationKey::Id) {
            Entry::Occupied(occupied) => {
                match occupied.get() {
                    MergedServerSelection::ScalarField(_) => {
                        // TODO check that the existing server field matches the one we
                        // would create.
                    }
                    MergedServerSelection::LinkedField(_) => {
                        panic!("Unexpected linked field for id, probably a bug in Isograph");
                    }
                    MergedServerSelection::InlineFragment(_) => {
                        panic!("Unexpected inline fragment, probably a bug in Isograph");
                    }
                };
            }
            Entry::Vacant(vacant_entry) => {
                vacant_entry.insert(MergedServerSelection::ScalarField(
                    MergedScalarFieldSelection {
                        // major HACK alert
                        name: id_field.name.item.lookup().intern().into(),
                        arguments: vec![],
                    },
                ));
            }
        }
    }
}

pub fn selection_map_wrapped(
    mut inner_selection_map: MergedSelectionMap,
    top_level_field: LinkedFieldName,
    top_level_field_arguments: Vec<ArgumentKeyAndValue>,
    top_level_field_concrete_type: Option<IsographObjectTypeName>,
    // TODO support arguments and vectors of subfields
    subfield: Option<LinkedFieldName>,
    subfield_concrete_type: Option<IsographObjectTypeName>,
    requires_refinement: RequiresRefinement,
) -> MergedSelectionMap {
    // We are proceeding inside out, i.e. creating
    // `mutation_name { subfield { ...on Type { existing_selection_set }}}`
    // first by creating the inline fragment, then subfield, etc.

    // Should we wrap the selection set in a type to refine to?
    let selection_set_with_inline_fragment = match requires_refinement {
        RequiresRefinement::Yes(type_to_refine_to) => {
            maybe_add_typename_selection(&mut inner_selection_map);
            let mut map = BTreeMap::new();
            map.insert(
                NormalizationKey::InlineFragment(type_to_refine_to),
                MergedServerSelection::InlineFragment(MergedInlineFragmentSelection {
                    type_to_refine_to,
                    selection_map: inner_selection_map,
                }),
            );
            map
        }
        RequiresRefinement::No => inner_selection_map,
    };

    let selection_set_with_subfield = match subfield {
        Some(subfield) => {
            let mut map = BTreeMap::new();
            map.insert(
                NormalizationKey::ServerField(NameAndArguments {
                    name: subfield.into(),
                    arguments: vec![],
                }),
                MergedServerSelection::LinkedField(MergedLinkedFieldSelection {
                    name: subfield,
                    selection_map: selection_set_with_inline_fragment,
                    arguments: vec![],
                    concrete_type: subfield_concrete_type,
                }),
            );
            map
        }
        None => selection_set_with_inline_fragment,
    };

    let mut top_level_selection_set = BTreeMap::new();
    top_level_selection_set.insert(
        NormalizationKey::ServerField(NameAndArguments {
            name: top_level_field.into(),
            arguments: top_level_field_arguments.clone(),
        }),
        MergedServerSelection::LinkedField(MergedLinkedFieldSelection {
            name: top_level_field,
            selection_map: selection_set_with_subfield,
            arguments: top_level_field_arguments,
            concrete_type: top_level_field_concrete_type,
        }),
    );

    top_level_selection_set
}

fn maybe_add_typename_selection(selections: &mut MergedSelectionMap) {
    // If a discriminator exists, this is a no-op
    selections.insert(
        NormalizationKey::Discriminator,
        MergedServerSelection::ScalarField(MergedScalarFieldSelection {
            name: *TYPENAME_FIELD_NAME,
            arguments: vec![],
        }),
    );
}

fn get_aliased_mutation_field_name(
    name: SelectableFieldName,
    parameters: &[ArgumentKeyAndValue],
) -> String {
    let mut s = name.to_string();

    for param in parameters.iter() {
        // TODO NonConstantValue will format to a string like "$name", but we want just "name".
        // There is probably a better way to do this.
        s.push_str("____");
        s.push_str(&param.to_alias_str_chunk());
    }
    s
}

pub fn id_arguments() -> Vec<UnvalidatedVariableDefinition> {
    vec![VariableDefinition {
        name: WithLocation::new("id".intern().into(), Location::generated()),
        type_: GraphQLTypeAnnotation::NonNull(Box::new(GraphQLNonNullTypeAnnotation::Named(
            GraphQLNamedTypeAnnotation(WithSpan::new("ID".intern().into(), Span::todo_generated())),
        ))),
        default_value: None,
    }]
}<|MERGE_RESOLUTION|>--- conflicted
+++ resolved
@@ -959,12 +959,7 @@
     merged_selection_map: &mut MergedSelectionMap,
     parent_type: &SchemaObject,
 ) {
-<<<<<<< HEAD
-    // We add __typename to abstract fields
-    if let None = parent_type.concrete_type {
-=======
     if parent_type.concrete_type.is_none() {
->>>>>>> ec963c15
         maybe_add_typename_selection(merged_selection_map)
     };
 
