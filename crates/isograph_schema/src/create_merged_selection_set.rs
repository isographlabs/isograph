--- conflicted
+++ resolved
@@ -397,23 +397,14 @@
     schema: &ValidatedSchema,
     parent_type: &SchemaObject,
     validated_selections: &[WithSpan<ValidatedSelection>],
-<<<<<<< HEAD
-    global_client_field_map: &mut ClientFieldToCompletedMergeTraversalStateMap,
+    encountered_client_field_map: &mut ClientFieldToCompletedMergeTraversalStateMap,
     root_field_id: &FieldType<ServerFieldId, ClientFieldId>,
-=======
-    encountered_client_field_map: &mut ClientFieldToCompletedMergeTraversalStateMap,
-    root_client_field: &ValidatedClientField,
->>>>>>> a779c3fa
     variable_context: &VariableContext,
     // TODO return Cow?
 ) -> FieldTraversalResult {
     // TODO move this check outside of this function
-<<<<<<< HEAD
-
-    match global_client_field_map.get_mut(&root_field_id) {
-=======
-    match encountered_client_field_map.get_mut(&root_client_field.id) {
->>>>>>> a779c3fa
+
+    match encountered_client_field_map.get_mut(&root_field_id) {
         Some(traversal_result) => traversal_result.clone(),
         None => {
             let mut merge_traversal_state = ScalarClientFieldTraversalState::new();
@@ -428,15 +419,9 @@
 
             // N.B. encountered_client_field_map might actually have an item stored in root_object.id,
             // if we have some sort of recursion. That probably stack overflows right now.
-<<<<<<< HEAD
-            global_client_field_map.insert(
+            encountered_client_field_map.insert(
                 root_field_id.clone(),
                 FieldTraversalResult {
-=======
-            encountered_client_field_map.insert(
-                root_client_field.id,
-                ClientFieldTraversalResult {
->>>>>>> a779c3fa
                     traversal_state: merge_traversal_state.clone(),
                     merged_selection_map: merged_selection_map.clone(),
                     was_ever_selected_loadably: false,
@@ -701,25 +686,15 @@
                                             schema,
                                             parent_type,
                                             newly_encountered_scalar_client_field.selection_set_for_parent_query(),
-<<<<<<< HEAD
-                                            global_client_field_map,
+                                            encountered_client_field_map,
                                             &FieldType::ClientField(newly_encountered_scalar_client_field.id),
                                             &newly_encountered_scalar_client_field.initial_variable_context(),
                                         );
 
-                                        let state = global_client_field_map
+                                        let state = encountered_client_field_map
                                             .get_mut(&FieldType::ClientField(
                                                 client_field_id.clone(),
                                             ))
-=======
-                                            encountered_client_field_map,
-                                            newly_encountered_scalar_client_field,
-                                            &newly_encountered_scalar_client_field.initial_variable_context(),
-                                        );
-
-                                        let state = encountered_client_field_map
-                                            .get_mut(client_field_id)
->>>>>>> a779c3fa
                                             .expect(
                                                 "Expected field to exist when \
                                                 it is encountered loadably",
@@ -800,7 +775,7 @@
                                             linked_field_parent_type,
                                             &inline_fragment_variant.condition_selection_set,
                                             merge_traversal_state,
-                                            global_client_field_map,
+                                            encountered_client_field_map,
                                             variable_context,
                                         );
                                         merge_validated_selections_into_selection_map(
@@ -820,7 +795,7 @@
                                             schema,
                                             parent_type,
                                             &linked_field_selection.selection_set,
-                                            global_client_field_map,
+                                            encountered_client_field_map,
                                             &FieldType::ServerField(inline_fragment_variant.server_field_id),
                                             &(
                                                 server_field.initial_variable_context()
@@ -942,13 +917,8 @@
                     This is indicative of a bug in Isograph.",
             )
             .refetch_selection_set(),
-<<<<<<< HEAD
-        global_client_field_map,
+        encountered_client_field_map,
         &FieldType::ClientField(newly_encountered_scalar_client_field.id),
-=======
-        encountered_client_field_map,
-        newly_encountered_scalar_client_field,
->>>>>>> a779c3fa
         &newly_encountered_scalar_client_field.initial_variable_context(),
     );
 }
@@ -997,13 +967,8 @@
                 "Expected selection set to exist. \
                 This is indicative of a bug in Isograph.",
             ),
-<<<<<<< HEAD
-        global_client_field_map,
+        encountered_client_field_map,
         &FieldType::ClientField(newly_encountered_scalar_client_field.id),
-=======
-        encountered_client_field_map,
-        newly_encountered_scalar_client_field,
->>>>>>> a779c3fa
         &newly_encountered_scalar_client_field.initial_variable_context(),
     );
 
