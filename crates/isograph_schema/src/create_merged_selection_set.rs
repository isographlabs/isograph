--- conflicted
+++ resolved
@@ -110,7 +110,6 @@
 pub struct MergedLinkedFieldSelection {
     // TODO no location
     pub name: LinkedFieldName,
-    pub concrete_type: Option<IsographObjectTypeName>,
     pub selection_map: MergedSelectionMap,
     pub arguments: Vec<ArgumentKeyAndValue>,
     /// Some if the object is concrete; None otherwise.
@@ -1007,18 +1006,14 @@
     // TODO support arguments and vectors of subfields
     subfield: Option<LinkedFieldName>,
     subfield_concrete_type: Option<IsographObjectTypeName>,
-<<<<<<< HEAD
-    requires_refinement: RequiresRefinement,
-=======
     type_to_refine_to: RequiresRefinement,
->>>>>>> 6bd3135f
 ) -> MergedSelectionMap {
     // We are proceeding inside out, i.e. creating
     // `mutation_name { subfield { ...on Type { existing_selection_set }}}`
     // first by creating the inline fragment, then subfield, etc.
 
     // Should we wrap the selection set in a type to refine to?
-    let selection_set_with_inline_fragment = match requires_refinement {
+    let selection_set_with_inline_fragment = match type_to_refine_to {
         RequiresRefinement::Yes(type_to_refine_to) => {
             maybe_add_typename_selection(&mut inner_selection_map);
             let mut map = BTreeMap::new();
