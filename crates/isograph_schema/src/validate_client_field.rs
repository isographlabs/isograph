--- conflicted
+++ resolved
@@ -179,11 +179,8 @@
         client_type_parent_object: schema_data.object(top_level_client_field.parent_object_id),
         schema_data,
         server_fields,
-<<<<<<< HEAD
         client_pointer_target_type_map,
-=======
         client_type: ClientType::ClientField(()),
->>>>>>> f4d8dc77
     };
 
     let variable_definitions = client_type_args
@@ -249,6 +246,7 @@
         schema_data,
         server_fields,
         client_pointer_target_type_map,
+        client_type: ClientType::ClientPointer(()),
     };
 
     let variable_definitions = client_type_args
@@ -504,10 +502,10 @@
             FieldType::ClientField(ClientType::ClientPointer(_)) => Err(WithLocation::new(
                 ValidateSchemaError::ClientTypeSelectionClientPointerSelectedAsScalar {
                     client_field_parent_type_name: top_level_client_field_info
-                        .client_field_type_and_field_name
+                        .client_type_object_type_and_field_name
                         .type_name,
                     client_field_name: top_level_client_field_info
-                        .client_field_type_and_field_name
+                        .client_type_object_type_and_field_name
                         .field_name,
                     field_parent_type_name: scalar_field_selection_parent_object.name,
                     field_name: scalar_field_name,
@@ -692,7 +690,6 @@
                     }
                 }
             }
-<<<<<<< HEAD
             FieldType::ClientField(client_type) => {
                 match client_type {
                     ClientType::ClientPointer(client_pointer_id) => {
@@ -769,30 +766,15 @@
                             client_field_name: top_level_client_field_info
                                 .client_type_object_type_and_field_name
                                 .field_name,
+                            client_type: match top_level_client_field_info.client_type {
+                                ClientType::ClientField(_) => "field".to_string(),
+                                ClientType::ClientPointer(_) => "pointer".to_string(),
+                            },
                         },
                         linked_field_selection.name.location,
                     )),
                 }
             }
-=======
-            FieldType::ClientField(_) => Err(WithLocation::new(
-                ValidateSchemaError::ClientTypeSelectionClientFieldSelectedAsLinked {
-                    field_parent_type_name: field_parent_object.name,
-                    field_name: linked_field_name,
-                    client_field_parent_type_name: top_level_client_field_info
-                        .client_type_object_type_and_field_name
-                        .type_name,
-                    client_field_name: top_level_client_field_info
-                        .client_type_object_type_and_field_name
-                        .field_name,
-                    client_type: match top_level_client_field_info.client_type {
-                        ClientType::ClientField(_) => "field".to_string(),
-                        ClientType::ClientPointer(_) => "pointer".to_string(),
-                    },
-                },
-                linked_field_selection.name.location,
-            )),
->>>>>>> f4d8dc77
         },
         None => Err(WithLocation::new(
             ValidateSchemaError::ClientTypeSelectionFieldDoesNotExist {
