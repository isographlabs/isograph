--- conflicted
+++ resolved
@@ -132,17 +132,11 @@
 struct GenerateRefetchQueryImpl {
     top_level_field_name: LinkedFieldName,
     top_level_arguments: Vec<ArgumentKeyAndValue>,
-<<<<<<< HEAD
-    top_level_field_concrete_type: Option<IsographObjectTypeName>,
-    refine_to_type: RequiresRefinement,
-    subfield: Option<LinkedFieldName>,
-=======
     /// Some if the object is concrete; None otherwise.
     top_level_field_concrete_type: Option<IsographObjectTypeName>,
     refine_to_type: RequiresRefinement,
     subfield: Option<LinkedFieldName>,
     /// Some if the object is concrete; None otherwise.
->>>>>>> 6bd3135f
     subfield_concrete_type: Option<IsographObjectTypeName>,
 }
 
