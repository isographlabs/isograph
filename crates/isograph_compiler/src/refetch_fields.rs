use std::collections::btree_map::Entry;

use intern::string_key::Intern;
use isograph_lang_types::ServerObjectId;
use isograph_schema::{
    generate_refetch_field_strategy, id_arguments, id_selection, id_top_level_arguments,
    ClientField, ClientFieldVariant, FieldDefinitionLocation, ImperativelyLoadedFieldVariant,
    ObjectTypeAndFieldName, RefetchStrategy, RequiresRefinement, SchemaObject,
    UnvalidatedClientField, UnvalidatedSchema, NODE_FIELD_NAME, REFETCH_FIELD_NAME,
};

use crate::batch_compile::BatchCompileError;

pub fn add_refetch_fields_to_objects(
    schema: &mut UnvalidatedSchema,
) -> Result<(), BatchCompileError> {
    let query_id = schema.query_id();

    'objects: for object in schema.server_field_data.server_objects.iter_mut() {
        if object.id_field.is_none() {
            continue 'objects;
        }

        if let Some(value) =
            add_refetch_field_to_object(object, &mut schema.client_fields, query_id)
        {
            return value;
        }
    }
    Ok(())
}

fn add_refetch_field_to_object(
    object: &mut SchemaObject,
    client_fields: &mut Vec<UnvalidatedClientField>,
    query_id: ServerObjectId,
) -> Option<Result<(), BatchCompileError>> {
    match object
        .encountered_fields
        .entry((*REFETCH_FIELD_NAME).into())
    {
        Entry::Occupied(_) => return Some(Err(BatchCompileError::DuplicateRefetchField)),
        Entry::Vacant(vacant_entry) => {
            let next_client_field_id = client_fields.len().into();

            vacant_entry.insert(FieldDefinitionLocation::Client(next_client_field_id));

            client_fields.push(ClientField {
                description: Some(
                    format!("A refetch field for the {} type.", object.name)
                        .intern()
                        .into(),
                ),
                name: (*REFETCH_FIELD_NAME).into(),
                id: next_client_field_id,
                reader_selection_set: None,
                unwraps: vec![],
                variant: ClientFieldVariant::ImperativelyLoadedField(
                    ImperativelyLoadedFieldVariant {
                        client_field_scalar_selection_name: *REFETCH_FIELD_NAME,
                        top_level_schema_field_name: *NODE_FIELD_NAME,
                        top_level_schema_field_arguments: id_arguments(),
<<<<<<< HEAD
                        top_level_schema_field_concrete_type: object.concrete_type,

=======
                        top_level_schema_field_concrete_type: None,
>>>>>>> 6bd3135f
                        primary_field_info: None,

                        root_object_id: query_id,
                    },
                ),
                variable_definitions: vec![],
                type_and_field: ObjectTypeAndFieldName {
                    type_name: object.name,
                    field_name: "__refetch".intern().into(),
                },
                parent_object_id: object.id,
                refetch_strategy: object.id_field.map(|_| {
                    // Assume that if we have an id field, this implements Node
                    RefetchStrategy::UseRefetchField(generate_refetch_field_strategy(
                        vec![id_selection()],
                        query_id,
                        format!("refetch__{}", object.name).intern().into(),
                        *NODE_FIELD_NAME,
                        id_top_level_arguments(),
<<<<<<< HEAD
                        object.concrete_type,
=======
                        None,
>>>>>>> 6bd3135f
                        RequiresRefinement::Yes(object.name),
                        None,
                        None,
                    ))
                }),
            });
        }
    }
    None
}<|MERGE_RESOLUTION|>--- conflicted
+++ resolved
@@ -60,12 +60,7 @@
                         client_field_scalar_selection_name: *REFETCH_FIELD_NAME,
                         top_level_schema_field_name: *NODE_FIELD_NAME,
                         top_level_schema_field_arguments: id_arguments(),
-<<<<<<< HEAD
-                        top_level_schema_field_concrete_type: object.concrete_type,
-
-=======
                         top_level_schema_field_concrete_type: None,
->>>>>>> 6bd3135f
                         primary_field_info: None,
 
                         root_object_id: query_id,
@@ -85,11 +80,7 @@
                         format!("refetch__{}", object.name).intern().into(),
                         *NODE_FIELD_NAME,
                         id_top_level_arguments(),
-<<<<<<< HEAD
-                        object.concrete_type,
-=======
                         None,
->>>>>>> 6bd3135f
                         RequiresRefinement::Yes(object.name),
                         None,
                         None,
