use std::collections::btree_map::Entry;

use common_lang_types::ObjectTypeAndFieldName;
use intern::string_key::Intern;
use isograph_lang_types::ServerObjectId;
use isograph_schema::{
    generate_refetch_field_strategy, id_arguments, id_selection, id_top_level_arguments,
    ClientField, ClientFieldVariant, ClientType, FieldType, ImperativelyLoadedFieldVariant,
<<<<<<< HEAD
    ObjectTypeAndFieldName, RefetchStrategy, RequiresRefinement, SchemaObject,
    UnvalidatedClientField, UnvalidatedClientPointer, UnvalidatedSchema, NODE_FIELD_NAME,
    REFETCH_FIELD_NAME,
=======
    RefetchStrategy, RequiresRefinement, SchemaObject, UnvalidatedClientField, UnvalidatedSchema,
    NODE_FIELD_NAME, REFETCH_FIELD_NAME,
>>>>>>> a28a4a47
};

use crate::batch_compile::BatchCompileError;

pub fn add_refetch_fields_to_objects(
    schema: &mut UnvalidatedSchema,
) -> Result<(), BatchCompileError> {
    let query_id = schema.query_id();

    'objects: for object in schema.server_field_data.server_objects.iter_mut() {
        if object.id_field.is_none() {
            continue 'objects;
        }

        if let Some(value) =
            add_refetch_field_to_object(object, &mut schema.client_fields, query_id)
        {
            return value;
        }
    }
    Ok(())
}

fn add_refetch_field_to_object(
    object: &mut SchemaObject,
    client_fields: &mut Vec<ClientType<UnvalidatedClientField, UnvalidatedClientPointer>>,
    query_id: ServerObjectId,
) -> Option<Result<(), BatchCompileError>> {
    match object
        .encountered_fields
        .entry((*REFETCH_FIELD_NAME).into())
    {
        Entry::Occupied(_) => return Some(Err(BatchCompileError::DuplicateRefetchField)),
        Entry::Vacant(vacant_entry) => {
            let next_client_field_id = client_fields.len().into();

            vacant_entry.insert(FieldType::ClientField(ClientType::ClientField(
                next_client_field_id,
            )));

            client_fields.push(ClientType::ClientField(ClientField {
                description: Some(
                    format!("A refetch field for the {} type.", object.name)
                        .intern()
                        .into(),
                ),
                name: (*REFETCH_FIELD_NAME).into(),
                id: next_client_field_id,
                reader_selection_set: None,
                variant: ClientFieldVariant::ImperativelyLoadedField(
                    ImperativelyLoadedFieldVariant {
                        client_field_scalar_selection_name: *REFETCH_FIELD_NAME,
                        top_level_schema_field_name: *NODE_FIELD_NAME,
                        top_level_schema_field_arguments: id_arguments(),
                        top_level_schema_field_concrete_type: None,
                        primary_field_info: None,

                        root_object_id: query_id,
                    },
                ),
                variable_definitions: vec![],
                type_and_field: ObjectTypeAndFieldName {
                    type_name: object.name,
                    field_name: "__refetch".intern().into(),
                },
                parent_object_id: object.id,
                refetch_strategy: object.id_field.map(|_| {
                    // Assume that if we have an id field, this implements Node
                    RefetchStrategy::UseRefetchField(generate_refetch_field_strategy(
                        vec![id_selection()],
                        query_id,
                        format!("refetch__{}", object.name).intern().into(),
                        *NODE_FIELD_NAME,
                        id_top_level_arguments(),
                        None,
                        RequiresRefinement::Yes(object.name),
                        None,
                        None,
                    ))
                }),
            }));
        }
    }
    None
}<|MERGE_RESOLUTION|>--- conflicted
+++ resolved
@@ -6,14 +6,8 @@
 use isograph_schema::{
     generate_refetch_field_strategy, id_arguments, id_selection, id_top_level_arguments,
     ClientField, ClientFieldVariant, ClientType, FieldType, ImperativelyLoadedFieldVariant,
-<<<<<<< HEAD
-    ObjectTypeAndFieldName, RefetchStrategy, RequiresRefinement, SchemaObject,
-    UnvalidatedClientField, UnvalidatedClientPointer, UnvalidatedSchema, NODE_FIELD_NAME,
-    REFETCH_FIELD_NAME,
-=======
-    RefetchStrategy, RequiresRefinement, SchemaObject, UnvalidatedClientField, UnvalidatedSchema,
-    NODE_FIELD_NAME, REFETCH_FIELD_NAME,
->>>>>>> a28a4a47
+    RefetchStrategy, RequiresRefinement, SchemaObject, UnvalidatedClientField,
+    UnvalidatedClientPointer, UnvalidatedSchema, NODE_FIELD_NAME, REFETCH_FIELD_NAME,
 };
 
 use crate::batch_compile::BatchCompileError;
