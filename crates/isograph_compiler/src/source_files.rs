use std::{
    collections::HashMap,
    ops::{Deref, DerefMut},
    path::{Path, PathBuf},
};

<<<<<<< HEAD
use common_lang_types::{RelativePathToSourceFile, RelativeTextSource};
=======
use common_lang_types::{RelativePathToSourceFile, TextSource};
>>>>>>> 93dbf1b1
use graphql_lang_types::{GraphQLTypeSystemDocument, GraphQLTypeSystemExtensionDocument};
use graphql_schema_parser::{parse_schema, parse_schema_extensions};
use intern::string_key::Intern;
use isograph_config::{absolute_and_relative_paths, AbsolutePathAndRelativePath, CompilerConfig};
use isograph_lang_parser::IsoLiteralExtractionResult;
use isograph_schema::UnvalidatedSchema;

use crate::{
    batch_compile::BatchCompileError,
    isograph_literals::{
        process_iso_literals, read_and_parse_iso_literals, read_file, read_files_in_folder,
    },
    refetch_fields::add_refetch_fields_to_objects,
    schema::read_schema_file,
    watch::{ChangedFileKind, SourceEventKind, SourceFileEvent},
};

#[derive(Clone, Debug, Eq, PartialEq, Default)]
pub struct SourceFiles {
    pub schema: GraphQLTypeSystemDocument,
    pub schema_extensions: HashMap<RelativePathToSourceFile, GraphQLTypeSystemExtensionDocument>,
    pub contains_iso: ContainsIso,
}

impl SourceFiles {
    pub fn read_and_parse_all_files(config: &CompilerConfig) -> Result<Self, BatchCompileError> {
        let schema = read_and_parse_graphql_schema(config)?;

        let mut schema_extensions = HashMap::new();
        for schema_extension_path in config.schema_extensions.iter() {
            let (file_path, extensions_document) =
                read_and_parse_schema_extensions(schema_extension_path, config)?;
            schema_extensions.insert(file_path, extensions_document);
        }

        let mut contains_iso = ContainsIso::default();
        read_and_parse_iso_literals_from_folder(
            &mut contains_iso,
            &config.project_root,
            &config.project_root,
            config,
        )?;

        Ok(Self {
            schema,
            schema_extensions,
            contains_iso,
        })
    }

    pub fn create_unvalidated_schema(
        self,
        schema: &mut UnvalidatedSchema,
        config: &CompilerConfig,
    ) -> Result<(), BatchCompileError> {
        let outcome = schema.process_graphql_type_system_document(self.schema, config.options)?;
        for extension_document in self.schema_extensions.into_values() {
            let _extension_outcome = schema
                .process_graphql_type_extension_document(extension_document, config.options)?;
        }
        process_iso_literals(schema, self.contains_iso)?;
        process_exposed_fields(schema)?;
        schema.add_fields_to_subtypes(&outcome.type_refinement_maps.supertype_to_subtype_map)?;
        schema.add_link_fields()?;
        schema
            .add_pointers_to_supertypes(&outcome.type_refinement_maps.subtype_to_supertype_map)?;
        add_refetch_fields_to_objects(schema)?;
        Ok(())
    }

    pub fn update(
        &mut self,
        config: &CompilerConfig,
        changes: &[SourceFileEvent],
    ) -> Result<(), BatchCompileError> {
        let errors = changes
            .iter()
            .filter_map(|(event, change_kind)| match change_kind {
                ChangedFileKind::Config => {
                    panic!(
                        "Unexpected config file change. This is indicative of a bug in Isograph."
                    );
                }
                ChangedFileKind::Schema => self.handle_update_schema(config, event).err(),
                ChangedFileKind::SchemaExtension => {
                    self.handle_update_schema_extensions(config, event).err()
                }
                ChangedFileKind::JavaScriptSourceFile => {
                    self.handle_update_source_file(config, event).err()
                }
                ChangedFileKind::JavaScriptSourceFolder => {
                    self.handle_update_source_folder(config, event).err()
                }
            })
            .collect::<Vec<_>>();
        if !errors.is_empty() {
            Err(BatchCompileError::MultipleErrors { messages: errors })
        } else {
            Ok(())
        }
    }

    fn handle_update_schema(
        &mut self,
        config: &CompilerConfig,
        event_kind: &SourceEventKind,
    ) -> Result<(), BatchCompileError> {
        match event_kind {
            SourceEventKind::CreateOrModify(_) => {
                self.schema = read_and_parse_graphql_schema(config)?;
            }
            SourceEventKind::Rename((_, target_path)) => {
                if config.schema.absolute_path != *target_path {
                    return Err(BatchCompileError::SchemaNotFound);
                }
            }
            SourceEventKind::Remove(_) => return Err(BatchCompileError::SchemaNotFound),
        }
        Ok(())
    }

    fn handle_update_schema_extensions(
        &mut self,
        config: &CompilerConfig,
        event_kind: &SourceEventKind,
    ) -> Result<(), BatchCompileError> {
        match event_kind {
            SourceEventKind::CreateOrModify(path) => {
                self.create_or_update_schema_extension(path, config)?;
            }
            SourceEventKind::Rename((source_path, target_path)) => {
                if config
                    .schema_extensions
                    .iter()
                    .any(|x| x.absolute_path == *target_path)
                {
                    self.create_or_update_schema_extension(target_path, config)?;
                } else {
                    let interned_file_path = intern_file_path(source_path);
                    self.schema_extensions.remove(&interned_file_path);
                }
            }
            SourceEventKind::Remove(path) => {
                let interned_file_path = intern_file_path(path);
                self.schema_extensions.remove(&interned_file_path);
            }
        }
        Ok(())
    }

    fn handle_update_source_file(
        &mut self,
        config: &CompilerConfig,
        event_kind: &SourceEventKind,
    ) -> Result<(), BatchCompileError> {
        match event_kind {
            SourceEventKind::CreateOrModify(path) => {
                self.create_or_update_iso_literals(&config.project_root, path, config)?;
            }
            SourceEventKind::Rename((source_path, target_path)) => {
                let source_file_path = intern_file_path(source_path);
                if self.contains_iso.remove(&source_file_path).is_some() {
                    self.create_or_update_iso_literals(&config.project_root, target_path, config)?
                }
            }
            SourceEventKind::Remove(path) => {
                let interned_file_path = intern_file_path(path);
                self.contains_iso.remove(&interned_file_path);
            }
        }
        Ok(())
    }

    fn handle_update_source_folder(
        &mut self,
        config: &CompilerConfig,
        event_kind: &SourceEventKind,
    ) -> Result<(), BatchCompileError> {
        match event_kind {
            SourceEventKind::CreateOrModify(path) => {
                read_and_parse_iso_literals_from_folder(
                    &mut self.contains_iso,
                    path,
                    &config.project_root,
                    config,
                )?;
            }
            SourceEventKind::Rename((source_path, target_path)) => {
                let path_string = source_path.to_string_lossy().to_string();
                self.contains_iso
                    .retain(|file_path, _| !file_path.to_string().starts_with(&path_string));
                read_and_parse_iso_literals_from_folder(
                    &mut self.contains_iso,
                    target_path,
                    &config.project_root,
                    config,
                )?;
            }
            SourceEventKind::Remove(path) => {
                let path_string = path.to_string_lossy().to_string();
                self.contains_iso
                    .retain(|file_path, _| !file_path.to_string().starts_with(&path_string));
            }
        }
        Ok(())
    }

    fn create_or_update_schema_extension(
        &mut self,
        path: &Path,
        config: &CompilerConfig,
    ) -> Result<(), BatchCompileError> {
        let absolute_and_relative =
            absolute_and_relative_paths(config.current_working_directory, path.to_path_buf());
        let (file_path, document) =
            read_and_parse_schema_extensions(&absolute_and_relative, config)?;
        self.schema_extensions.insert(file_path, document);
        Ok(())
    }

    fn create_or_update_iso_literals(
        &mut self,
        project_root: &PathBuf,
        path: &Path,
        config: &CompilerConfig,
    ) -> Result<(), BatchCompileError> {
        let canonicalized_root_path = get_canonicalized_root_path(project_root)?;
        let (path_buf, file_content) = read_file(path.to_path_buf(), &canonicalized_root_path)?;
        let (file_path, iso_literals) =
            read_and_parse_iso_literals(path_buf, file_content, &canonicalized_root_path, config)?;
        if iso_literals.is_empty() {
            self.contains_iso.remove(&file_path);
        } else {
            self.contains_iso.insert(file_path, iso_literals);
        }
        Ok(())
    }
}

fn read_and_parse_iso_literals_from_folder(
    contains_iso: &mut ContainsIso,
    folder: &Path,
    project_root: &PathBuf,
    config: &CompilerConfig,
) -> Result<(), BatchCompileError> {
    let mut iso_literal_parse_errors = vec![];
    let canonicalized_root_path = get_canonicalized_root_path(project_root)?;
    for (path, file_content) in read_files_in_folder(folder, &canonicalized_root_path)? {
        match read_and_parse_iso_literals(path, file_content, &canonicalized_root_path, config) {
            Ok((file_path, iso_literals)) => {
                if !iso_literals.is_empty() {
                    contains_iso.insert(file_path, iso_literals);
                }
            }
            Err(e) => {
                iso_literal_parse_errors.extend(e);
            }
        };
    }
    if iso_literal_parse_errors.is_empty() {
        Ok(())
    } else {
        Err(iso_literal_parse_errors.into())
    }
}

fn read_and_parse_graphql_schema(
    config: &CompilerConfig,
) -> Result<GraphQLTypeSystemDocument, BatchCompileError> {
<<<<<<< HEAD
    let content = read_schema_file(schema_path)?;
    let schema_text_source = RelativeTextSource {
        path: schema_path
            .to_str()
            .expect("Expected schema to be valid string")
            .intern()
            .into(),
=======
    let content = read_schema_file(&config.schema.absolute_path)?;
    let schema_text_source = TextSource {
        relative_path_to_source_file: config.schema.relative_path,
>>>>>>> 93dbf1b1
        span: None,
        current_working_directory: config.current_working_directory,
    };
    let schema = parse_schema(&content, schema_text_source)
        .map_err(|with_span| with_span.to_with_location(schema_text_source))?;
    Ok(schema)
}

fn intern_file_path(path: &Path) -> RelativePathToSourceFile {
    path.to_string_lossy().into_owned().intern().into()
}

pub fn read_and_parse_schema_extensions(
<<<<<<< HEAD
    schema_extension_path: &PathBuf,
) -> Result<(RelativePathToSourceFile, GraphQLTypeSystemExtensionDocument), BatchCompileError> {
    let file_path = schema_extension_path
        .to_str()
        .expect("Expected schema extension to be valid string")
        .intern()
        .into();
    let extension_content = read_schema_file(schema_extension_path)?;
    let extension_text_source = RelativeTextSource {
        path: file_path,
=======
    schema_extension_path: &AbsolutePathAndRelativePath,
    config: &CompilerConfig,
) -> Result<(RelativePathToSourceFile, GraphQLTypeSystemExtensionDocument), BatchCompileError> {
    let extension_content = read_schema_file(&schema_extension_path.absolute_path)?;
    let extension_text_source = TextSource {
        relative_path_to_source_file: schema_extension_path.relative_path,
>>>>>>> 93dbf1b1
        span: None,
        current_working_directory: config.current_working_directory,
    };

    let schema_extensions = parse_schema_extensions(&extension_content, extension_text_source)
        .map_err(|with_span| with_span.to_with_location(extension_text_source))?;

    Ok((schema_extension_path.relative_path, schema_extensions))
}

fn get_canonicalized_root_path(project_root: &PathBuf) -> Result<PathBuf, BatchCompileError> {
    let current_dir = std::env::current_dir().expect("current_dir should exist");
    let joined = current_dir.join(project_root);
    joined
        .canonicalize()
        .map_err(|e| BatchCompileError::UnableToLoadSchema {
            path: joined.clone(),
            message: e.to_string(),
        })
}

/// Here, we are processing exposeAs fields. Note that we only process these
/// directives on root objects (Query, Mutation, Subscription) and we should
/// validate that no other types have exposeAs directives.
fn process_exposed_fields(schema: &mut UnvalidatedSchema) -> Result<(), BatchCompileError> {
    let fetchable_types: Vec<_> = schema.fetchable_types.keys().copied().collect();
    for fetchable_object_id in fetchable_types.into_iter() {
        schema.add_exposed_fields_to_parent_object_types(fetchable_object_id)?;
    }
    Ok(())
}

#[derive(Clone, Debug, Eq, PartialEq, Default)]
pub struct ContainsIso(
<<<<<<< HEAD
    pub HashMap<RelativePathToSourceFile, Vec<(IsoLiteralExtractionResult, RelativeTextSource)>>,
=======
    pub HashMap<RelativePathToSourceFile, Vec<(IsoLiteralExtractionResult, TextSource)>>,
>>>>>>> 93dbf1b1
);

impl ContainsIso {
    pub fn stats(&self) -> ContainsIsoStats {
        let mut client_field_count: usize = 0;
        let mut client_pointer_count: usize = 0;
        let mut entrypoint_count: usize = 0;
        for iso_literals in self.values() {
            for (iso_literal, ..) in iso_literals {
                match iso_literal {
                    IsoLiteralExtractionResult::ClientFieldDeclaration(_) => {
                        client_field_count += 1
                    }
                    IsoLiteralExtractionResult::EntrypointDeclaration(_) => entrypoint_count += 1,
                    IsoLiteralExtractionResult::ClientPointerDeclaration(_) => {
                        client_pointer_count += 1
                    }
                }
            }
        }
        ContainsIsoStats {
            client_field_count,
            entrypoint_count,
            client_pointer_count,
        }
    }
}

impl Deref for ContainsIso {
<<<<<<< HEAD
    type Target =
        HashMap<RelativePathToSourceFile, Vec<(IsoLiteralExtractionResult, RelativeTextSource)>>;
=======
    type Target = HashMap<RelativePathToSourceFile, Vec<(IsoLiteralExtractionResult, TextSource)>>;
>>>>>>> 93dbf1b1

    fn deref(&self) -> &Self::Target {
        &self.0
    }
}

impl DerefMut for ContainsIso {
    fn deref_mut(&mut self) -> &mut Self::Target {
        &mut self.0
    }
}

pub struct ContainsIsoStats {
    pub client_field_count: usize,
    pub entrypoint_count: usize,
    #[allow(unused)]
    pub client_pointer_count: usize,
}<|MERGE_RESOLUTION|>--- conflicted
+++ resolved
@@ -4,11 +4,7 @@
     path::{Path, PathBuf},
 };
 
-<<<<<<< HEAD
-use common_lang_types::{RelativePathToSourceFile, RelativeTextSource};
-=======
 use common_lang_types::{RelativePathToSourceFile, TextSource};
->>>>>>> 93dbf1b1
 use graphql_lang_types::{GraphQLTypeSystemDocument, GraphQLTypeSystemExtensionDocument};
 use graphql_schema_parser::{parse_schema, parse_schema_extensions};
 use intern::string_key::Intern;
@@ -278,19 +274,9 @@
 fn read_and_parse_graphql_schema(
     config: &CompilerConfig,
 ) -> Result<GraphQLTypeSystemDocument, BatchCompileError> {
-<<<<<<< HEAD
-    let content = read_schema_file(schema_path)?;
-    let schema_text_source = RelativeTextSource {
-        path: schema_path
-            .to_str()
-            .expect("Expected schema to be valid string")
-            .intern()
-            .into(),
-=======
     let content = read_schema_file(&config.schema.absolute_path)?;
     let schema_text_source = TextSource {
         relative_path_to_source_file: config.schema.relative_path,
->>>>>>> 93dbf1b1
         span: None,
         current_working_directory: config.current_working_directory,
     };
@@ -304,25 +290,12 @@
 }
 
 pub fn read_and_parse_schema_extensions(
-<<<<<<< HEAD
-    schema_extension_path: &PathBuf,
-) -> Result<(RelativePathToSourceFile, GraphQLTypeSystemExtensionDocument), BatchCompileError> {
-    let file_path = schema_extension_path
-        .to_str()
-        .expect("Expected schema extension to be valid string")
-        .intern()
-        .into();
-    let extension_content = read_schema_file(schema_extension_path)?;
-    let extension_text_source = RelativeTextSource {
-        path: file_path,
-=======
     schema_extension_path: &AbsolutePathAndRelativePath,
     config: &CompilerConfig,
 ) -> Result<(RelativePathToSourceFile, GraphQLTypeSystemExtensionDocument), BatchCompileError> {
     let extension_content = read_schema_file(&schema_extension_path.absolute_path)?;
     let extension_text_source = TextSource {
         relative_path_to_source_file: schema_extension_path.relative_path,
->>>>>>> 93dbf1b1
         span: None,
         current_working_directory: config.current_working_directory,
     };
@@ -357,11 +330,7 @@
 
 #[derive(Clone, Debug, Eq, PartialEq, Default)]
 pub struct ContainsIso(
-<<<<<<< HEAD
-    pub HashMap<RelativePathToSourceFile, Vec<(IsoLiteralExtractionResult, RelativeTextSource)>>,
-=======
     pub HashMap<RelativePathToSourceFile, Vec<(IsoLiteralExtractionResult, TextSource)>>,
->>>>>>> 93dbf1b1
 );
 
 impl ContainsIso {
@@ -391,12 +360,7 @@
 }
 
 impl Deref for ContainsIso {
-<<<<<<< HEAD
-    type Target =
-        HashMap<RelativePathToSourceFile, Vec<(IsoLiteralExtractionResult, RelativeTextSource)>>;
-=======
     type Target = HashMap<RelativePathToSourceFile, Vec<(IsoLiteralExtractionResult, TextSource)>>;
->>>>>>> 93dbf1b1
 
     fn deref(&self) -> &Self::Target {
         &self.0
