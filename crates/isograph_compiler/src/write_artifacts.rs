use std::{
    collections::HashMap,
    fs::{self, File},
    io::Write,
    path::PathBuf,
};

use common_lang_types::{ArtifactPathAndContent, Diagnostic, DiagnosticResult};
use intern::string_key::Lookup;

use crate::changed_artifacts::ChangedArtifacts;
use artifact_content::FileSystemState;

pub fn get_artifacts_to_write(
    paths_and_contents: impl IntoIterator<Item = ArtifactPathAndContent>,
    artifact_directory: &PathBuf,
<<<<<<< HEAD
    file_system_state: &mut FileSystemState,
) -> ChangedArtifacts {
    let mut new_file_system_state = FileSystemState::new();
    let mut artifact_map: HashMap<String, (PathBuf, ArtifactPathAndContent)> = HashMap::new();

    for path_and_content in paths_and_contents {
        let absolute_directory = match path_and_content.type_and_field {
            Some(type_and_field) => artifact_directory
                .join(type_and_field.parent_object_entity_name.lookup())
                .join(type_and_field.selectable_name.lookup()),
            None => artifact_directory.clone(),
        };

        let absolute_file_path = absolute_directory.join(path_and_content.file_name.lookup());

        let relative_file_path = absolute_file_path
            .strip_prefix(artifact_directory)
            .expect("absolute paths should contain artifact_directory")
            .to_string_lossy()
            .to_string();

        new_file_system_state.insert(
            relative_file_path.clone(),
            path_and_content.file_content.clone(),
        );
        artifact_map.insert(relative_file_path, (absolute_file_path, path_and_content));
    }

    let mut artifacts_to_disk = ChangedArtifacts::new();

    if file_system_state.is_empty() {
        artifacts_to_disk.artifacts_to_write = artifact_map
            .into_iter()
            .map(|(_, (path, content))| (path, content))
            .collect();
        artifacts_to_disk.cleanup_artifact_directory = true;
    } else {
        let (to_delete, to_add) = file_system_state.compare(&new_file_system_state);

        for relative_path in to_add.into_iter() {
            if let Some((absolute_path, content)) = artifact_map.remove(&relative_path) {
                artifacts_to_disk
                    .artifacts_to_write
                    .insert(absolute_path, content);
            }
        }

        artifacts_to_disk.artifacts_to_delete = to_delete
            .into_iter()
            .map(|path| artifact_directory.join(path))
            .collect();
        artifacts_to_disk.cleanup_artifact_directory = false;
    }

    *file_system_state = new_file_system_state;

    artifacts_to_disk
}

#[tracing::instrument(skip(artifacts_to_disk, artifact_directory))]
pub(crate) fn write_artifacts_to_disk(
    artifacts_to_disk: ChangedArtifacts,
    artifact_directory: &PathBuf,
) -> Result<usize, GenerateArtifactsError> {
    if artifact_directory.exists() && artifacts_to_disk.cleanup_artifact_directory {
=======
) -> DiagnosticResult<usize> {
    if artifact_directory.exists() {
>>>>>>> cafb8559
        fs::remove_dir_all(artifact_directory).map_err(|e| {
            unable_to_do_something_at_path_diagnostic(
                artifact_directory,
                &e.to_string(),
                "delete directory",
            )
        })?;

        fs::create_dir_all(artifact_directory).map_err(|e| {
            GenerateArtifactsError::UnableToCreateDirectory {
                path: artifact_directory.clone(),
                message: e.to_string(),
            }
        })?;
    }
<<<<<<< HEAD
=======
    fs::create_dir_all(artifact_directory).map_err(|e| {
        let message = e.to_string();
        unable_to_do_something_at_path_diagnostic(artifact_directory, &message, "create directory")
    })?;
>>>>>>> cafb8559

    let mut count = 0;
    for (path, content) in artifacts_to_disk.artifacts_to_write.iter() {
        count += 1;

        let absolute_directory = path.parent().expect("path must have a parent");

        fs::create_dir_all(&absolute_directory).map_err(|e| {
<<<<<<< HEAD
            GenerateArtifactsError::UnableToCreateDirectory {
                path: absolute_directory.to_path_buf().clone(),
                message: e.to_string(),
            }
        })?;

        let mut file = File::create(&path).map_err(|e| {
            GenerateArtifactsError::UnableToWriteToArtifactFile {
                path: path.clone(),
                message: e.to_string(),
            }
        })?;

        file.write(content.file_content.as_bytes()).map_err(|e| {
            GenerateArtifactsError::UnableToWriteToArtifactFile {
                path: path.clone(),
                message: e.to_string(),
            }
        })?;
    }

    for path in artifacts_to_disk.artifacts_to_delete.iter() {
        fs::remove_file(path).map_err(|e| GenerateArtifactsError::UnableToDeleteArtifactFile {
            path: path.clone(),
            message: e.to_string(),
        })?;
=======
            unable_to_do_something_at_path_diagnostic(
                &absolute_directory,
                &e.to_string(),
                "create directory",
            )
        })?;

        let absolute_file_path = absolute_directory.join(path_and_content.file_name.lookup());
        let mut file = File::create(&absolute_file_path).map_err(|e| {
            unable_to_do_something_at_path_diagnostic(
                &absolute_file_path,
                &e.to_string(),
                "create file",
            )
        })?;

        file.write(path_and_content.file_content.as_bytes())
            .map_err(|e| {
                unable_to_do_something_at_path_diagnostic(
                    &absolute_file_path,
                    &e.to_string(),
                    "write contents of file",
                )
            })?;
>>>>>>> cafb8559
    }

    Ok(count)
}

<<<<<<< HEAD
#[expect(clippy::enum_variant_names)]
#[derive(Debug, Error, PartialEq, Eq, Clone)]
pub enum GenerateArtifactsError {
    #[error(
        "Unable to write to artifact file at path {path:?}. \
        Is there another instance of the Isograph compiler running?\
        \nReason: {message:?}"
    )]
    UnableToWriteToArtifactFile { path: PathBuf, message: String },

    #[error(
        "Unable to create directory at path {path:?}. \
        Is there another instance of the Isograph compiler running?\
        \nReason: {message:?}"
    )]
    UnableToCreateDirectory { path: PathBuf, message: String },

    #[error(
        "Unable to delete directory at path {path:?}. \
        Is there another instance of the Isograph compiler running?\
        \nReason: {message:?}"
    )]
    UnableToDeleteDirectory { path: PathBuf, message: String },

    #[error(
        "Unable to delete artifact file at path {path:?}. \
        Is there another instance of the Isograph compiler running?\
        \nReason: {message:?}"
    )]
    UnableToDeleteArtifactFile { path: PathBuf, message: String },
=======
pub fn unable_to_do_something_at_path_diagnostic(
    path: &PathBuf,
    message: &str,
    what: &str,
) -> Diagnostic {
    Diagnostic::new(
        format!(
            "Unable to {what} at path {path:?}. \
            \nReason: {message}"
        ),
        None,
    )
>>>>>>> cafb8559
}<|MERGE_RESOLUTION|>--- conflicted
+++ resolved
@@ -14,7 +14,6 @@
 pub fn get_artifacts_to_write(
     paths_and_contents: impl IntoIterator<Item = ArtifactPathAndContent>,
     artifact_directory: &PathBuf,
-<<<<<<< HEAD
     file_system_state: &mut FileSystemState,
 ) -> ChangedArtifacts {
     let mut new_file_system_state = FileSystemState::new();
@@ -78,12 +77,8 @@
 pub(crate) fn write_artifacts_to_disk(
     artifacts_to_disk: ChangedArtifacts,
     artifact_directory: &PathBuf,
-) -> Result<usize, GenerateArtifactsError> {
+) ->  DiagnosticResult<usize> {
     if artifact_directory.exists() && artifacts_to_disk.cleanup_artifact_directory {
-=======
-) -> DiagnosticResult<usize> {
-    if artifact_directory.exists() {
->>>>>>> cafb8559
         fs::remove_dir_all(artifact_directory).map_err(|e| {
             unable_to_do_something_at_path_diagnostic(
                 artifact_directory,
@@ -93,19 +88,10 @@
         })?;
 
         fs::create_dir_all(artifact_directory).map_err(|e| {
-            GenerateArtifactsError::UnableToCreateDirectory {
-                path: artifact_directory.clone(),
-                message: e.to_string(),
-            }
+            let message = e.to_string();
+            unable_to_do_something_at_path_diagnostic(artifact_directory, &message, "create directory")
         })?;
     }
-<<<<<<< HEAD
-=======
-    fs::create_dir_all(artifact_directory).map_err(|e| {
-        let message = e.to_string();
-        unable_to_do_something_at_path_diagnostic(artifact_directory, &message, "create directory")
-    })?;
->>>>>>> cafb8559
 
     let mut count = 0;
     for (path, content) in artifacts_to_disk.artifacts_to_write.iter() {
@@ -114,96 +100,43 @@
         let absolute_directory = path.parent().expect("path must have a parent");
 
         fs::create_dir_all(&absolute_directory).map_err(|e| {
-<<<<<<< HEAD
-            GenerateArtifactsError::UnableToCreateDirectory {
-                path: absolute_directory.to_path_buf().clone(),
-                message: e.to_string(),
-            }
-        })?;
-
-        let mut file = File::create(&path).map_err(|e| {
-            GenerateArtifactsError::UnableToWriteToArtifactFile {
-                path: path.clone(),
-                message: e.to_string(),
-            }
-        })?;
-
-        file.write(content.file_content.as_bytes()).map_err(|e| {
-            GenerateArtifactsError::UnableToWriteToArtifactFile {
-                path: path.clone(),
-                message: e.to_string(),
-            }
-        })?;
-    }
-
-    for path in artifacts_to_disk.artifacts_to_delete.iter() {
-        fs::remove_file(path).map_err(|e| GenerateArtifactsError::UnableToDeleteArtifactFile {
-            path: path.clone(),
-            message: e.to_string(),
-        })?;
-=======
             unable_to_do_something_at_path_diagnostic(
-                &absolute_directory,
+                &absolute_directory.to_path_buf(),
                 &e.to_string(),
                 "create directory",
             )
         })?;
 
-        let absolute_file_path = absolute_directory.join(path_and_content.file_name.lookup());
-        let mut file = File::create(&absolute_file_path).map_err(|e| {
+        let mut file = File::create(&path).map_err(|e| {
             unable_to_do_something_at_path_diagnostic(
-                &absolute_file_path,
+                &absolute_directory.to_path_buf(),
                 &e.to_string(),
-                "create file",
+                "create directory",
             )
         })?;
 
-        file.write(path_and_content.file_content.as_bytes())
-            .map_err(|e| {
-                unable_to_do_something_at_path_diagnostic(
-                    &absolute_file_path,
-                    &e.to_string(),
-                    "write contents of file",
-                )
-            })?;
->>>>>>> cafb8559
+        file.write(content.file_content.as_bytes()).map_err(|e| {
+            unable_to_do_something_at_path_diagnostic(
+                &path,
+                &e.to_string(),
+                "write contents of file",
+            )
+        })?;
+    }
+
+    for path in artifacts_to_disk.artifacts_to_delete.iter() {
+        fs::remove_file(path).map_err(|e|
+            unable_to_do_something_at_path_diagnostic(
+                path,
+                &e.to_string(),
+                "delete file",
+            )
+        )?;
     }
 
     Ok(count)
 }
 
-<<<<<<< HEAD
-#[expect(clippy::enum_variant_names)]
-#[derive(Debug, Error, PartialEq, Eq, Clone)]
-pub enum GenerateArtifactsError {
-    #[error(
-        "Unable to write to artifact file at path {path:?}. \
-        Is there another instance of the Isograph compiler running?\
-        \nReason: {message:?}"
-    )]
-    UnableToWriteToArtifactFile { path: PathBuf, message: String },
-
-    #[error(
-        "Unable to create directory at path {path:?}. \
-        Is there another instance of the Isograph compiler running?\
-        \nReason: {message:?}"
-    )]
-    UnableToCreateDirectory { path: PathBuf, message: String },
-
-    #[error(
-        "Unable to delete directory at path {path:?}. \
-        Is there another instance of the Isograph compiler running?\
-        \nReason: {message:?}"
-    )]
-    UnableToDeleteDirectory { path: PathBuf, message: String },
-
-    #[error(
-        "Unable to delete artifact file at path {path:?}. \
-        Is there another instance of the Isograph compiler running?\
-        \nReason: {message:?}"
-    )]
-    UnableToDeleteArtifactFile { path: PathBuf, message: String },
-=======
 pub fn unable_to_do_something_at_path_diagnostic(
     path: &PathBuf,
     message: &str,
@@ -216,5 +149,4 @@
         ),
         None,
     )
->>>>>>> cafb8559
 }