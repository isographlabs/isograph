use std::{
    collections::HashMap,
    fs::{self, File},
    io::Write,
    path::PathBuf,
};

use common_lang_types::{ArtifactPathAndContent, Diagnostic, DiagnosticResult};
use intern::string_key::Lookup;

use crate::changed_artifacts::ChangedArtifacts;
use artifact_content::FileSystemState;

#[tracing::instrument(skip(paths_and_contents, artifact_directory, file_system_state))]
pub fn get_artifacts_to_write(
    paths_and_contents: impl IntoIterator<Item = ArtifactPathAndContent>,
    artifact_directory: &PathBuf,
    file_system_state: &mut FileSystemState,
) -> ChangedArtifacts {
    let mut new_file_system_state = FileSystemState::new();
    let mut artifact_map: HashMap<String, (PathBuf, ArtifactPathAndContent)> = HashMap::new();

    for path_and_content in paths_and_contents {
        let absolute_directory = match path_and_content.type_and_field {
            Some(type_and_field) => artifact_directory
                .join(type_and_field.parent_object_entity_name.lookup())
                .join(type_and_field.selectable_name.lookup()),
            None => artifact_directory.clone(),
        };

        let absolute_file_path = absolute_directory.join(path_and_content.file_name.lookup());

        let relative_file_path = absolute_file_path
            .strip_prefix(artifact_directory)
            .expect("absolute paths should contain artifact_directory")
            .to_string_lossy()
            .to_string();

        new_file_system_state.insert(
            relative_file_path.clone(),
            path_and_content.file_content.clone(),
        );
        artifact_map.insert(relative_file_path, (absolute_file_path, path_and_content));
    }

    let mut artifacts_to_disk = ChangedArtifacts::new();

    if file_system_state.is_empty() {
        artifacts_to_disk.artifacts_to_write = artifact_map
            .into_iter()
            .map(|(_, (path, content))| (path, content))
            .collect();
        artifacts_to_disk.cleanup_artifact_directory = true;
    } else {
        let (to_delete, to_add) = file_system_state.compare(&new_file_system_state);

        for relative_path in to_add.into_iter() {
            if let Some((absolute_path, content)) = artifact_map.remove(&relative_path) {
                artifacts_to_disk
                    .artifacts_to_write
                    .insert(absolute_path, content);
            }
        }

        artifacts_to_disk.artifacts_to_delete = to_delete
            .into_iter()
            .map(|path| artifact_directory.join(path))
            .collect();
        artifacts_to_disk.cleanup_artifact_directory = false;
    }

    *file_system_state = new_file_system_state;

    artifacts_to_disk
}

#[tracing::instrument(skip(artifacts_to_disk, artifact_directory))]
pub(crate) fn write_artifacts_to_disk(
    artifacts_to_disk: ChangedArtifacts,
    artifact_directory: &PathBuf,
) -> DiagnosticResult<usize> {
    if artifact_directory.exists() && artifacts_to_disk.cleanup_artifact_directory {
        fs::remove_dir_all(artifact_directory).map_err(|e| {
            unable_to_do_something_at_path_diagnostic(
                artifact_directory,
                &e.to_string(),
                "delete directory",
            )
        })?;

        fs::create_dir_all(artifact_directory).map_err(|e| {
            let message = e.to_string();
            unable_to_do_something_at_path_diagnostic(
                artifact_directory,
                &message,
                "create directory",
            )
        })?;
    }

    let mut count = 0;
    for (path, content) in artifacts_to_disk.artifacts_to_write.iter() {
        count += 1;

<<<<<<< HEAD
        let absolute_directory = path.parent().expect("path must have a parent");

=======
        let absolute_directory = match path_and_content.artifact_path.type_and_field {
            Some(type_and_field) => artifact_directory
                .join(type_and_field.parent_object_entity_name.lookup())
                .join(type_and_field.selectable_name.lookup()),
            None => artifact_directory.clone(),
        };
>>>>>>> 36247691
        fs::create_dir_all(&absolute_directory).map_err(|e| {
            unable_to_do_something_at_path_diagnostic(
                &absolute_directory.to_path_buf(),
                &e.to_string(),
                "create directory",
            )
        })?;

<<<<<<< HEAD
        let mut file = File::create(&path).map_err(|e| {
            unable_to_do_something_at_path_diagnostic(
                &absolute_directory.to_path_buf(),
                &e.to_string(),
                "create directory",
            )
        })?;

        file.write(content.file_content.as_bytes()).map_err(|e| {
=======
        let absolute_file_path =
            absolute_directory.join(path_and_content.artifact_path.file_name.lookup());
        let mut file = File::create(&absolute_file_path).map_err(|e| {
>>>>>>> 36247691
            unable_to_do_something_at_path_diagnostic(
                &path,
                &e.to_string(),
                "write contents of file",
            )
        })?;
    }

    for path in artifacts_to_disk.artifacts_to_delete.iter() {
        fs::remove_file(path).map_err(|e| {
            unable_to_do_something_at_path_diagnostic(path, &e.to_string(), "delete file")
        })?;
    }

    Ok(count)
}

pub fn unable_to_do_something_at_path_diagnostic(
    path: &PathBuf,
    message: &str,
    what: &str,
) -> Diagnostic {
    Diagnostic::new(
        format!(
            "Unable to {what} at path {path:?}. \
            \nReason: {message}"
        ),
        None,
    )
}<|MERGE_RESOLUTION|>--- conflicted
+++ resolved
@@ -21,14 +21,14 @@
     let mut artifact_map: HashMap<String, (PathBuf, ArtifactPathAndContent)> = HashMap::new();
 
     for path_and_content in paths_and_contents {
-        let absolute_directory = match path_and_content.type_and_field {
+        let absolute_directory = match path_and_content.artifact_path.type_and_field {
             Some(type_and_field) => artifact_directory
                 .join(type_and_field.parent_object_entity_name.lookup())
                 .join(type_and_field.selectable_name.lookup()),
             None => artifact_directory.clone(),
         };
 
-        let absolute_file_path = absolute_directory.join(path_and_content.file_name.lookup());
+        let absolute_file_path = absolute_directory.join(path_and_content.artifact_path.file_name.lookup());
 
         let relative_file_path = absolute_file_path
             .strip_prefix(artifact_directory)
@@ -102,17 +102,8 @@
     for (path, content) in artifacts_to_disk.artifacts_to_write.iter() {
         count += 1;
 
-<<<<<<< HEAD
         let absolute_directory = path.parent().expect("path must have a parent");
 
-=======
-        let absolute_directory = match path_and_content.artifact_path.type_and_field {
-            Some(type_and_field) => artifact_directory
-                .join(type_and_field.parent_object_entity_name.lookup())
-                .join(type_and_field.selectable_name.lookup()),
-            None => artifact_directory.clone(),
-        };
->>>>>>> 36247691
         fs::create_dir_all(&absolute_directory).map_err(|e| {
             unable_to_do_something_at_path_diagnostic(
                 &absolute_directory.to_path_buf(),
@@ -121,7 +112,6 @@
             )
         })?;
 
-<<<<<<< HEAD
         let mut file = File::create(&path).map_err(|e| {
             unable_to_do_something_at_path_diagnostic(
                 &absolute_directory.to_path_buf(),
@@ -131,11 +121,6 @@
         })?;
 
         file.write(content.file_content.as_bytes()).map_err(|e| {
-=======
-        let absolute_file_path =
-            absolute_directory.join(path_and_content.artifact_path.file_name.lookup());
-        let mut file = File::create(&absolute_file_path).map_err(|e| {
->>>>>>> 36247691
             unable_to_do_something_at_path_diagnostic(
                 &path,
                 &e.to_string(),
