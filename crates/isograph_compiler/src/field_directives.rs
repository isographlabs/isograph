--- conflicted
+++ resolved
@@ -3,15 +3,10 @@
 use isograph_lang_types::{
     from_isograph_field_directive, ClientFieldDeclaration,
     ClientFieldDeclarationWithUnvalidatedDirectives, ClientFieldDeclarationWithValidatedDirectives,
-<<<<<<< HEAD
     ClientPointerDeclaration, ClientPointerDeclarationWithUnvalidatedDirectives,
     ClientPointerDeclarationWithValidatedDirectives, IsographFieldDirective,
-    IsographSelectionVariant, LinkedFieldSelection, ScalarFieldSelection, Selection,
-    ServerFieldSelection, UnvalidatedSelection,
-=======
-    IsographFieldDirective, IsographSelectionVariant, LinkedFieldSelection, ScalarFieldSelection,
-    ServerFieldSelection,
->>>>>>> ff1975f2
+    IsographSelectionVariant, LinkedFieldSelection, ScalarFieldSelection, ServerFieldSelection,
+    UnvalidatedSelection,
 };
 use isograph_schema::ProcessClientFieldDeclarationError;
 use lazy_static::lazy_static;
@@ -27,7 +22,6 @@
     WithSpan<ClientFieldDeclarationWithValidatedDirectives>,
     Vec<WithLocation<ProcessClientFieldDeclarationError>>,
 > {
-<<<<<<< HEAD
     client_field.and_then(|client_field| {
         let ClientFieldDeclaration {
             const_export_name,
@@ -35,7 +29,6 @@
             client_field_name,
             description,
             selection_set,
-            unwraps,
             directives,
             variable_definitions,
             definition_path,
@@ -49,7 +42,6 @@
             client_field_name,
             description,
             selection_set: validate_isograph_selection_set_directives(selection_set)?,
-            unwraps,
             directives,
             variable_definitions,
             definition_path,
@@ -60,27 +52,12 @@
 }
 
 pub fn validate_isograph_selection_set_directives(
-    selection_set: Vec<WithSpan<Selection<(), ()>>>,
+    selection_set: Vec<WithSpan<ServerFieldSelection<(), ()>>>,
 ) -> Result<
     Vec<WithSpan<UnvalidatedSelection>>,
     Vec<WithLocation<ProcessClientFieldDeclarationError>>,
 > {
     and_then_selection_set_and_collect_errors(
-=======
-    let ClientFieldDeclaration {
-        const_export_name,
-        parent_type,
-        client_field_name,
-        description,
-        selection_set,
-        directives,
-        variable_definitions,
-        definition_path,
-        dot,
-        field_keyword,
-    } = client_field.item;
-    let new_selecton_set = and_then_selection_set_and_collect_errors(
->>>>>>> ff1975f2
         selection_set,
         &|scalar_field_selection| {
             if let Some(directive) =
@@ -120,12 +97,7 @@
             parent_type,
             client_pointer_name,
             description,
-<<<<<<< HEAD
             selection_set,
-=======
-            selection_set: new_selecton_set,
-            directives,
->>>>>>> ff1975f2
             variable_definitions,
             definition_path,
             dot,
