use std::{
    fs::{self, DirEntry},
    io,
    path::{Path, PathBuf},
};

use common_lang_types::{
<<<<<<< HEAD
    FilePath, Location, RelativePathToSourceFile, RelativeTextSource, Span, WithLocation,
=======
    relative_path_from_absolute_and_working_directory, FilePath, Location,
    RelativePathToSourceFile, Span, TextSource, WithLocation,
>>>>>>> 93dbf1b1
};
use intern::string_key::Intern;
use isograph_config::CompilerConfig;
use isograph_lang_parser::{
    parse_iso_literal, IsoLiteralExtractionResult, IsographLiteralParseError,
};
use isograph_schema::UnvalidatedSchema;
use lazy_static::lazy_static;
use regex::Regex;

use crate::{
    batch_compile::BatchCompileError, field_directives::validate_isograph_field_directives,
    source_files::ContainsIso,
};

pub(crate) fn read_files_in_folder(
    folder: &Path,
    canonicalized_root_path: &Path,
) -> Result<Vec<(PathBuf, String)>, BatchCompileError> {
    if !canonicalized_root_path.is_dir() {
        return Err(BatchCompileError::ProjectRootNotADirectory {
            // TODO avoid cloning
            path: canonicalized_root_path.to_path_buf(),
        });
    }

    read_dir_recursive(folder)?
        .into_iter()
        .filter(|p| {
            let extension = p.extension().and_then(|x| x.to_str());

            matches!(
                extension,
                Some("ts") | Some("tsx") | Some("js") | Some("jsx")
            )
        })
        .filter(|p| {
            !p.to_str()
                .expect("Expected path to be stringable")
                .contains("__isograph")
        })
        .map(|path| read_file(path, canonicalized_root_path))
        .collect()
}

pub fn read_file(
    path: PathBuf,
    canonicalized_root_path: &Path,
) -> Result<(PathBuf, String), BatchCompileError> {
    // This isn't ideal. We can avoid a clone if we changed .map_err to match
    let path_2 = path.clone();

    // N.B. we have previously ensured that path is a file
    let contents = std::fs::read(&path).map_err(|e| BatchCompileError::UnableToReadFile {
        path: path_2,
        message: e.to_string(),
    })?;

    let contents = std::str::from_utf8(&contents)
        .map_err(|e| BatchCompileError::UnableToConvertToString {
            path: path.clone(),
            reason: e,
        })?
        .to_owned();

    Ok((
        path.strip_prefix(canonicalized_root_path)?.to_path_buf(),
        contents,
    ))
}

fn read_dir_recursive(root_js_path: &Path) -> Result<Vec<PathBuf>, BatchCompileError> {
    let mut paths = vec![];

    visit_dirs_skipping_isograph(root_js_path, &mut |dir_entry| {
        paths.push(dir_entry.path());
    })
    .map_err(|e| BatchCompileError::UnableToTraverseDirectory {
        message: e.to_string(),
    })?;

    Ok(paths)
}

// Thanks https://doc.rust-lang.org/stable/std/fs/fn.read_dir.html
fn visit_dirs_skipping_isograph(dir: &Path, cb: &mut dyn FnMut(&DirEntry)) -> io::Result<()> {
    for entry in fs::read_dir(dir)? {
        let entry = entry?;
        let path = entry.path();
        if path.is_dir() {
            if !dir.ends_with(ISOGRAPH_FOLDER) {
                visit_dirs_skipping_isograph(&path, cb)?;
            }
        } else {
            cb(&entry);
        }
    }
    Ok(())
}

#[allow(clippy::type_complexity)]
pub(crate) fn read_and_parse_iso_literals(
    file_path: PathBuf,
    file_content: String,
    canonicalized_root_path: &Path,
    config: &CompilerConfig,
) -> Result<
    (
        RelativePathToSourceFile,
<<<<<<< HEAD
        Vec<(IsoLiteralExtractionResult, RelativeTextSource)>,
=======
        Vec<(IsoLiteralExtractionResult, TextSource)>,
>>>>>>> 93dbf1b1
    ),
    Vec<WithLocation<IsographLiteralParseError>>,
> {
    // TODO don't intern unless there's a match
    let interned_file_path = file_path.to_string_lossy().into_owned().intern().into();

    let absolute_path = canonicalized_root_path.join(&file_path);
    let relative_path_to_source_file = relative_path_from_absolute_and_working_directory(
        config.current_working_directory,
        &absolute_path,
    );

    let mut extraction_results = vec![];
    let mut isograph_literal_parse_errors = vec![];

    for iso_literal_extraction in extract_iso_literals_from_file_content(&file_content) {
        match process_iso_literal_extraction(
            iso_literal_extraction,
            relative_path_to_source_file,
            interned_file_path,
            config,
        ) {
            Ok(result) => extraction_results.push(result),
            Err(e) => isograph_literal_parse_errors.push(e),
        }
    }

    if isograph_literal_parse_errors.is_empty() {
        Ok((relative_path_to_source_file, extraction_results))
    } else {
        Err(isograph_literal_parse_errors)
    }
}

pub(crate) fn process_iso_literals(
    schema: &mut UnvalidatedSchema,
    contains_iso: ContainsIso,
) -> Result<(), BatchCompileError> {
    let mut errors = vec![];
    for iso_literals in contains_iso.0.into_values() {
        for (extraction_result, text_source) in iso_literals {
            match extraction_result {
                IsoLiteralExtractionResult::ClientFieldDeclaration(client_field_declaration) => {
                    match validate_isograph_field_directives(client_field_declaration) {
                        Ok(validated_client_field_declaration) => {
                            if let Err(e) = schema.process_client_field_declaration(
                                validated_client_field_declaration,
                                text_source,
                            ) {
                                errors.push(e);
                            }
                        }
                        Err(e) => errors.extend(e),
                    };
                }
                IsoLiteralExtractionResult::ClientPointerDeclaration(_) => todo!(),
                IsoLiteralExtractionResult::EntrypointDeclaration(entrypoint_declaration) => schema
                    .entrypoints
                    .push((text_source, entrypoint_declaration)),
            }
        }
    }
    if errors.is_empty() {
        Ok(())
    } else {
        Err(errors.into())
    }
}

pub fn process_iso_literal_extraction(
    iso_literal_extraction: IsoLiteralExtraction<'_>,
    file_name: RelativePathToSourceFile,
    interned_file_path: FilePath,
<<<<<<< HEAD
) -> Result<(IsoLiteralExtractionResult, RelativeTextSource), WithLocation<IsographLiteralParseError>>
{
=======
    config: &CompilerConfig,
) -> Result<(IsoLiteralExtractionResult, TextSource), WithLocation<IsographLiteralParseError>> {
>>>>>>> 93dbf1b1
    let IsoLiteralExtraction {
        iso_literal_text,
        iso_literal_start_index,
        has_associated_js_function,
        const_export_name,
        iso_function_called_with_paren: has_paren,
    } = iso_literal_extraction;
<<<<<<< HEAD
    let text_source = RelativeTextSource {
        path: file_name,
=======
    let text_source = TextSource {
        relative_path_to_source_file: file_name,
>>>>>>> 93dbf1b1
        span: Some(Span::new(
            iso_literal_start_index as u32,
            (iso_literal_start_index + iso_literal_text.len()) as u32,
        )),
        current_working_directory: config.current_working_directory,
    };

    if !has_paren {
        return Err(WithLocation::new(
            IsographLiteralParseError::ExpectedParenthesesAroundIsoLiteral,
            Location::new(text_source, Span::todo_generated()),
        ));
    }

    // TODO return errors if any occurred, otherwise Ok
    let iso_literal_extraction_result = parse_iso_literal(
        iso_literal_text,
        interned_file_path,
        const_export_name,
        text_source,
    )?;

    let is_client_field_declaration = matches!(
        &iso_literal_extraction_result,
        IsoLiteralExtractionResult::ClientFieldDeclaration(_)
    );
    if is_client_field_declaration && !has_associated_js_function {
        return Err(WithLocation::new(
            IsographLiteralParseError::ExpectedAssociatedJsFunction,
            Location::new(text_source, Span::todo_generated()),
        ));
    }

    Ok((iso_literal_extraction_result, text_source))
}

pub(crate) static ISOGRAPH_FOLDER: &str = "__isograph";
lazy_static! {
    static ref EXTRACT_ISO_LITERAL: Regex =
        Regex::new(r"(export const ([^ ]+) =\s+)?iso(\()?`([^`]+)`(\))?(\()?").unwrap();
}

pub struct IsoLiteralExtraction<'a> {
    pub const_export_name: Option<&'a str>,
    pub iso_literal_text: &'a str,
    pub iso_literal_start_index: usize,
    pub has_associated_js_function: bool,
    /// true if the iso function is called as iso(`...`), and false if it is
    /// called as iso`...`. This is tracked as a separate field because some users
    /// may assume that you write iso literals like you would graphql/gql literals
    /// (which are written as graphql`...`), and having a separate field means
    /// we can display a helpful error message (instead of silently ignoring.)
    pub iso_function_called_with_paren: bool,
}

pub fn extract_iso_literals_from_file_content(
    content: &str,
) -> impl Iterator<Item = IsoLiteralExtraction> + '_ {
    EXTRACT_ISO_LITERAL.captures_iter(content).map(|captures| {
        let iso_literal_match = captures.get(4).unwrap();
        IsoLiteralExtraction {
            const_export_name: captures.get(1).map(|_| captures.get(2).unwrap().as_str()),
            iso_literal_text: iso_literal_match.as_str(),
            iso_literal_start_index: iso_literal_match.start(),
            has_associated_js_function: captures.get(6).is_some(),
            iso_function_called_with_paren: captures.get(3).is_some(),
        }
    })
}<|MERGE_RESOLUTION|>--- conflicted
+++ resolved
@@ -5,12 +5,8 @@
 };
 
 use common_lang_types::{
-<<<<<<< HEAD
-    FilePath, Location, RelativePathToSourceFile, RelativeTextSource, Span, WithLocation,
-=======
     relative_path_from_absolute_and_working_directory, FilePath, Location,
     RelativePathToSourceFile, Span, TextSource, WithLocation,
->>>>>>> 93dbf1b1
 };
 use intern::string_key::Intern;
 use isograph_config::CompilerConfig;
@@ -120,11 +116,7 @@
 ) -> Result<
     (
         RelativePathToSourceFile,
-<<<<<<< HEAD
-        Vec<(IsoLiteralExtractionResult, RelativeTextSource)>,
-=======
         Vec<(IsoLiteralExtractionResult, TextSource)>,
->>>>>>> 93dbf1b1
     ),
     Vec<WithLocation<IsographLiteralParseError>>,
 > {
@@ -198,13 +190,8 @@
     iso_literal_extraction: IsoLiteralExtraction<'_>,
     file_name: RelativePathToSourceFile,
     interned_file_path: FilePath,
-<<<<<<< HEAD
-) -> Result<(IsoLiteralExtractionResult, RelativeTextSource), WithLocation<IsographLiteralParseError>>
-{
-=======
     config: &CompilerConfig,
 ) -> Result<(IsoLiteralExtractionResult, TextSource), WithLocation<IsographLiteralParseError>> {
->>>>>>> 93dbf1b1
     let IsoLiteralExtraction {
         iso_literal_text,
         iso_literal_start_index,
@@ -212,13 +199,8 @@
         const_export_name,
         iso_function_called_with_paren: has_paren,
     } = iso_literal_extraction;
-<<<<<<< HEAD
-    let text_source = RelativeTextSource {
-        path: file_name,
-=======
     let text_source = TextSource {
         relative_path_to_source_file: file_name,
->>>>>>> 93dbf1b1
         span: Some(Span::new(
             iso_literal_start_index as u32,
             (iso_literal_start_index + iso_literal_text.len()) as u32,
