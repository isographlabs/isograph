use std::{path::PathBuf, str::Utf8Error};

use crate::{
    field_directives::validate_isograph_field_directives,
    parse_files::{IsoLiteralParseStats, ParsedFiles},
    refetch_fields::add_refetch_fields_to_objects,
    with_duration::WithDuration,
    write_artifacts::{write_artifacts_to_disk, GenerateArtifactsError},
};
use colored::Colorize;
use common_lang_types::WithLocation;
use graphql_schema_parser::SchemaParseError;
<<<<<<< HEAD

use isograph_config::CompilerConfig;
use isograph_lang_parser::{IsoLiteralExtractionResult, IsographLiteralParseError};
use isograph_schema::{
    ProcessClientFieldDeclarationError, Schema, UnvalidatedSchema, ValidateSchemaError,
};

use pretty_duration::pretty_duration;
use thiserror::Error;

=======
use isograph_lang_parser::IsographLiteralParseError;
use isograph_schema::{ProcessClientFieldDeclarationError, ValidateSchemaError};
use pretty_duration::pretty_duration;
use thiserror::Error;

use crate::{
    compiler_state::CompilerState, with_duration::WithDuration,
    write_artifacts::GenerateArtifactsError,
};

>>>>>>> 5ca02015
pub struct CompilationStats {
    pub client_field_count: usize,
    pub entrypoint_count: usize,
    pub total_artifacts_written: usize,
}

pub fn compile_and_print(config_location: PathBuf) -> Result<(), BatchCompileError> {
    eprintln!("{}", "Starting to compile.".cyan());
    print_result(WithDuration::new(|| {
        CompilerState::new(config_location).batch_compile()
    }))
}

pub fn print_result(
    result: WithDuration<Result<CompilationStats, BatchCompileError>>,
) -> Result<(), BatchCompileError> {
    let elapsed_time = result.elapsed_time;
    match result.item {
        Ok(stats) => {
            eprintln!(
                "{}",
                format!(
                    "Successfully compiled {} client fields and {} \
                        entrypoints, and wrote {} artifacts, in {}.\n",
                    stats.client_field_count,
                    stats.entrypoint_count,
                    stats.total_artifacts_written,
                    pretty_duration(&elapsed_time, None)
                )
                .bright_green()
            );
            Ok(())
        }
        Err(err) => {
            eprintln!(
                "{}\n{}\n{}",
                "Error when compiling.\n".bright_red(),
                err,
                format!("Compilation took {}.", pretty_duration(&elapsed_time, None)).bright_red()
            );
            Err(err)
        }
    }
}

<<<<<<< HEAD
/// This the "workhorse" command of batch compilation. It is currently run in a loop
/// in watch mode.
///
/// ## Overall plan
///
/// When the compiler runs in batch mode, we must do the following things. This
/// description is a bit simplified.
///
/// - Read and parse things:
///   - Read and parse the GraphQL schema
///   - Read and parse the Isograph literals
/// - Combine everything into an UnvalidatedSchema.
/// - Turn the UnvalidatedSchema into a ValidatedSchema
///   - Note: at this point, we do most of the validations, like ensuring that
///     all selected fields exist and are of the correct types, parameters are
///     passed when needed, etc.
/// - Generate an in-memory representation of all of the generated files
///   (called artifacts). This step should not fail. It should panic if any
///   invariant is violated, or represent that invariant in the type system.
/// - Delete and recreate the artifacts on disk.
///
/// ## Additional things we do
///
/// In addition to the things we do above, we also do some specific things like:
///
/// - if a client field is defined on an interface, add it to each concrete
///   type. So, if User implements Actor, you can define Actor.NameDisplay, and
///   select User.NameDisplay
/// - create fields from exposeAs directives
///
/// These are less "core" to the overall mission, and thus invite the question
/// of whether they belong in this function, or at all.
///
/// ## Sequentially written vs Salsa architecture
///
/// Isograph is currently written in a fairly sequential fashion, e.g.:
///
/// let result_1 = step_1()?;
/// let result_2 = step_2()?;
/// step_3(result_1, result_2)?;
///
/// Where each step is completed before the next one starts. This has advantages:
/// namely, it is easy to read. But, we most likely want to report all the errors
/// we can (i.e. from both step_1 and step_2), rather than just the first error
/// encountered (i.e. just step_1).
///
/// In the long term, we want to describe everything as a tree, e.g.
/// `step_3 -> [step_1, step_2]`, and this will "naturally" parallelize everything.
/// This is also necessary to adopt a Rust Analyzer-like (Salsa) architecture, which is
/// important for language server performance. In a Salsa architecture, we invalidate
/// leaves (e.g. a given file changed), and invalidate everything that depends on that
/// leaf. Then, when we need a result (e.g. the errors to show on a given file), we
/// re-evaluate (or re-use the cached value) of everything from that result on down.
pub(crate) fn handle_compile_command(
    config: &CompilerConfig,
) -> Result<CompilationStats, BatchCompileError> {
    // Parse
    let parsed_files = ParsedFiles::new(config)?;
    let IsoLiteralParseStats {
        client_field_count,
        entrypoint_count,
    } = parsed_files.iso_literal_stats();

    // Create schema
    let mut unvalidated_schema = UnvalidatedSchema::new();
    create_unvalidated_schema_from_sources(&mut unvalidated_schema, parsed_files, config)?;

    // Validate
    let validated_schema = Schema::validate_and_construct(unvalidated_schema)?;

    // Note: we calculate all of the artifact paths and contents first, so that writing to
    // disk can be as fast as possible and we minimize the chance that changes to the file
    // system occur while we're writing and we get unpredictable results.
    let paths_and_contents = get_artifact_path_and_content(
        &validated_schema,
        &config.project_root,
        &config.artifact_directory,
        &config.options.generate_file_extensions,
    );

    let total_artifacts_written =
        write_artifacts_to_disk(paths_and_contents, &config.artifact_directory)?;

    Ok(CompilationStats {
        client_field_count,
        entrypoint_count,
        total_artifacts_written,
    })
}

fn create_unvalidated_schema_from_sources(
    schema: &mut UnvalidatedSchema,
    sources: ParsedFiles,
    config: &CompilerConfig,
) -> Result<(), BatchCompileError> {
    let outcome = schema.process_graphql_type_system_document(sources.schema, &config.options)?;
    for extension_document in sources.schema_extensions.into_values() {
        let _extension_outcome =
            schema.process_graphql_type_extension_document(extension_document, &config.options)?;
    }
    process_iso_literals(schema, sources.contains_iso)?;
    process_exposed_fields(schema)?;
    schema.add_fields_to_subtypes(&outcome.type_refinement_maps.supertype_to_subtype_map)?;
    schema.add_pointers_to_supertypes(&outcome.type_refinement_maps.subtype_to_supertype_map)?;
    add_refetch_fields_to_objects(schema)?;
    Ok(())
}

fn process_iso_literals(
    schema: &mut UnvalidatedSchema,
    contains_iso: HashMap<FilePath, Vec<(IsoLiteralExtractionResult, TextSource)>>,
) -> Result<(), BatchCompileError> {
    let mut errors = vec![];
    for iso_literals in contains_iso.into_values() {
        for (extraction_result, text_source) in iso_literals {
            match extraction_result {
                IsoLiteralExtractionResult::ClientFieldDeclaration(client_field_declaration) => {
                    match validate_isograph_field_directives(client_field_declaration) {
                        Ok(validated_client_field_declaration) => {
                            if let Err(e) = schema.process_client_field_declaration(
                                validated_client_field_declaration,
                                text_source,
                            ) {
                                errors.push(e);
                            }
                        }
                        Err(e) => errors.extend(e),
                    };
                }
                IsoLiteralExtractionResult::EntrypointDeclaration(entrypoint_declaration) => schema
                    .entrypoints
                    .push((text_source, entrypoint_declaration)),
            }
        }
    }
    if errors.is_empty() {
        Ok(())
    } else {
        Err(errors.into())
    }
}

/// Here, we are processing exposeAs fields. Note that we only process these
/// directives on root objects (Query, Mutation, Subscription) and we should
/// validate that no other types have exposeAs directives.
fn process_exposed_fields(schema: &mut UnvalidatedSchema) -> Result<(), BatchCompileError> {
    let fetchable_types: Vec<_> = schema.fetchable_types.keys().copied().collect();
    for fetchable_object_id in fetchable_types.into_iter() {
        schema.add_exposed_fields_to_parent_object_types(fetchable_object_id)?;
    }
    Ok(())
}

=======
>>>>>>> 5ca02015
#[derive(Error, Debug)]
pub enum BatchCompileError {
    #[error("Unable to load schema file at path {path:?}.\nReason: {message}")]
    UnableToLoadSchema {
        path: PathBuf,
        message: std::io::Error,
    },

    #[error("Attempted to load the graphql schema at the following path: {path:?}, but that is not a file.")]
    SchemaNotAFile { path: PathBuf },

    #[error("Schema file not found. Cannot proceed without a schema.")]
    SchemaNotFound,

    #[error("The project root at the following path: \"{path:?}\", is not a directory.")]
    ProjectRootNotADirectory { path: PathBuf },

    #[error("Unable to read the file at the following path: {path:?}.\nReason: {message}")]
    UnableToReadFile {
        path: PathBuf,
        message: std::io::Error,
    },

    #[error("Unable to traverse directory.\nReason: {0}")]
    UnableToTraverseDirectory(#[from] std::io::Error),

    #[error("Unable to parse schema.\n\n{0}")]
    UnableToParseSchema(#[from] WithLocation<SchemaParseError>),

    #[error(
        "{}{}",
        if messages.len() == 1 { "Unable to parse Isograph literal:" } else { "Unable to parse Isograph literals:" },
        messages.iter().fold(String::new(), |mut output, x| {
            output.push_str(&format!("\n\n{}", x));
            output
        })
    )]
    UnableToParseIsographLiterals {
        messages: Vec<WithLocation<IsographLiteralParseError>>,
    },

    #[error("Unable to create schema.\nReason: {0}")]
    UnableToCreateSchema(#[from] WithLocation<isograph_schema::ProcessTypeDefinitionError>),

    #[error(
        "{}{}",
        if messages.len() == 1 {
            "Error when processing a client field declaration:"
        } else {
            "Errors when processing client field declarations:"
        },
        messages.iter().fold(String::new(), |mut output, x| {
            output.push_str(&format!("\n\n{}", x));
            output
        })
    )]
    ErrorWhenProcessingClientFieldDeclaration {
        messages: Vec<WithLocation<isograph_schema::ProcessClientFieldDeclarationError>>,
    },

    #[error("Error when processing an entrypoint declaration.\nReason: {0}")]
    ErrorWhenProcessingEntrypointDeclaration(
        #[from] WithLocation<isograph_schema::ValidateEntrypointDeclarationError>,
    ),

    #[error("Unable to strip prefix.\nReason: {0}")]
    UnableToStripPrefix(#[from] std::path::StripPrefixError),

    #[error(
        "{} when validating schema, client fields and entrypoint declarations.{}",
        if messages.len() == 1 { "Error" } else { "Errors" },
        messages.iter().fold(String::new(), |mut output, x| {
            output.push_str(&format!("\n\n{}", x));
            output
        })
    )]
    UnableToValidateSchema {
        messages: Vec<WithLocation<isograph_schema::ValidateSchemaError>>,
    },

    #[error("Unable to print.\nReason: {0}")]
    UnableToPrint(#[from] GenerateArtifactsError),

    #[error("Unable to convert file {path:?} to utf8.\nDetailed reason: {reason}")]
    UnableToConvertToString { path: PathBuf, reason: Utf8Error },

    #[error("The __refetch field was already defined. Isograph creates it automatically; you cannot create it.")]
    DuplicateRefetchField,

    #[error(
        "{}",
        messages.iter().fold(String::new(), |mut output, x| {
            output.push_str(&format!("\n\n{}", x));
            output
        })
    )]
    MultipleErrors { messages: Vec<BatchCompileError> },
}

impl From<Vec<WithLocation<IsographLiteralParseError>>> for BatchCompileError {
    fn from(messages: Vec<WithLocation<IsographLiteralParseError>>) -> Self {
        BatchCompileError::UnableToParseIsographLiterals { messages }
    }
}

impl From<Vec<WithLocation<ValidateSchemaError>>> for BatchCompileError {
    fn from(messages: Vec<WithLocation<ValidateSchemaError>>) -> Self {
        BatchCompileError::UnableToValidateSchema { messages }
    }
}

impl From<Vec<WithLocation<ProcessClientFieldDeclarationError>>> for BatchCompileError {
    fn from(messages: Vec<WithLocation<ProcessClientFieldDeclarationError>>) -> Self {
        BatchCompileError::ErrorWhenProcessingClientFieldDeclaration { messages }
    }
}<|MERGE_RESOLUTION|>--- conflicted
+++ resolved
@@ -1,38 +1,16 @@
 use std::{path::PathBuf, str::Utf8Error};
 
-use crate::{
-    field_directives::validate_isograph_field_directives,
-    parse_files::{IsoLiteralParseStats, ParsedFiles},
-    refetch_fields::add_refetch_fields_to_objects,
-    with_duration::WithDuration,
-    write_artifacts::{write_artifacts_to_disk, GenerateArtifactsError},
-};
+use crate::{with_duration::WithDuration, write_artifacts::GenerateArtifactsError};
 use colored::Colorize;
 use common_lang_types::WithLocation;
 use graphql_schema_parser::SchemaParseError;
-<<<<<<< HEAD
-
-use isograph_config::CompilerConfig;
-use isograph_lang_parser::{IsoLiteralExtractionResult, IsographLiteralParseError};
-use isograph_schema::{
-    ProcessClientFieldDeclarationError, Schema, UnvalidatedSchema, ValidateSchemaError,
-};
-
-use pretty_duration::pretty_duration;
-use thiserror::Error;
-
-=======
 use isograph_lang_parser::IsographLiteralParseError;
 use isograph_schema::{ProcessClientFieldDeclarationError, ValidateSchemaError};
 use pretty_duration::pretty_duration;
 use thiserror::Error;
 
-use crate::{
-    compiler_state::CompilerState, with_duration::WithDuration,
-    write_artifacts::GenerateArtifactsError,
-};
+use crate::compiler_state::CompilerState;
 
->>>>>>> 5ca02015
 pub struct CompilationStats {
     pub client_field_count: usize,
     pub entrypoint_count: usize,
@@ -78,162 +56,6 @@
     }
 }
 
-<<<<<<< HEAD
-/// This the "workhorse" command of batch compilation. It is currently run in a loop
-/// in watch mode.
-///
-/// ## Overall plan
-///
-/// When the compiler runs in batch mode, we must do the following things. This
-/// description is a bit simplified.
-///
-/// - Read and parse things:
-///   - Read and parse the GraphQL schema
-///   - Read and parse the Isograph literals
-/// - Combine everything into an UnvalidatedSchema.
-/// - Turn the UnvalidatedSchema into a ValidatedSchema
-///   - Note: at this point, we do most of the validations, like ensuring that
-///     all selected fields exist and are of the correct types, parameters are
-///     passed when needed, etc.
-/// - Generate an in-memory representation of all of the generated files
-///   (called artifacts). This step should not fail. It should panic if any
-///   invariant is violated, or represent that invariant in the type system.
-/// - Delete and recreate the artifacts on disk.
-///
-/// ## Additional things we do
-///
-/// In addition to the things we do above, we also do some specific things like:
-///
-/// - if a client field is defined on an interface, add it to each concrete
-///   type. So, if User implements Actor, you can define Actor.NameDisplay, and
-///   select User.NameDisplay
-/// - create fields from exposeAs directives
-///
-/// These are less "core" to the overall mission, and thus invite the question
-/// of whether they belong in this function, or at all.
-///
-/// ## Sequentially written vs Salsa architecture
-///
-/// Isograph is currently written in a fairly sequential fashion, e.g.:
-///
-/// let result_1 = step_1()?;
-/// let result_2 = step_2()?;
-/// step_3(result_1, result_2)?;
-///
-/// Where each step is completed before the next one starts. This has advantages:
-/// namely, it is easy to read. But, we most likely want to report all the errors
-/// we can (i.e. from both step_1 and step_2), rather than just the first error
-/// encountered (i.e. just step_1).
-///
-/// In the long term, we want to describe everything as a tree, e.g.
-/// `step_3 -> [step_1, step_2]`, and this will "naturally" parallelize everything.
-/// This is also necessary to adopt a Rust Analyzer-like (Salsa) architecture, which is
-/// important for language server performance. In a Salsa architecture, we invalidate
-/// leaves (e.g. a given file changed), and invalidate everything that depends on that
-/// leaf. Then, when we need a result (e.g. the errors to show on a given file), we
-/// re-evaluate (or re-use the cached value) of everything from that result on down.
-pub(crate) fn handle_compile_command(
-    config: &CompilerConfig,
-) -> Result<CompilationStats, BatchCompileError> {
-    // Parse
-    let parsed_files = ParsedFiles::new(config)?;
-    let IsoLiteralParseStats {
-        client_field_count,
-        entrypoint_count,
-    } = parsed_files.iso_literal_stats();
-
-    // Create schema
-    let mut unvalidated_schema = UnvalidatedSchema::new();
-    create_unvalidated_schema_from_sources(&mut unvalidated_schema, parsed_files, config)?;
-
-    // Validate
-    let validated_schema = Schema::validate_and_construct(unvalidated_schema)?;
-
-    // Note: we calculate all of the artifact paths and contents first, so that writing to
-    // disk can be as fast as possible and we minimize the chance that changes to the file
-    // system occur while we're writing and we get unpredictable results.
-    let paths_and_contents = get_artifact_path_and_content(
-        &validated_schema,
-        &config.project_root,
-        &config.artifact_directory,
-        &config.options.generate_file_extensions,
-    );
-
-    let total_artifacts_written =
-        write_artifacts_to_disk(paths_and_contents, &config.artifact_directory)?;
-
-    Ok(CompilationStats {
-        client_field_count,
-        entrypoint_count,
-        total_artifacts_written,
-    })
-}
-
-fn create_unvalidated_schema_from_sources(
-    schema: &mut UnvalidatedSchema,
-    sources: ParsedFiles,
-    config: &CompilerConfig,
-) -> Result<(), BatchCompileError> {
-    let outcome = schema.process_graphql_type_system_document(sources.schema, &config.options)?;
-    for extension_document in sources.schema_extensions.into_values() {
-        let _extension_outcome =
-            schema.process_graphql_type_extension_document(extension_document, &config.options)?;
-    }
-    process_iso_literals(schema, sources.contains_iso)?;
-    process_exposed_fields(schema)?;
-    schema.add_fields_to_subtypes(&outcome.type_refinement_maps.supertype_to_subtype_map)?;
-    schema.add_pointers_to_supertypes(&outcome.type_refinement_maps.subtype_to_supertype_map)?;
-    add_refetch_fields_to_objects(schema)?;
-    Ok(())
-}
-
-fn process_iso_literals(
-    schema: &mut UnvalidatedSchema,
-    contains_iso: HashMap<FilePath, Vec<(IsoLiteralExtractionResult, TextSource)>>,
-) -> Result<(), BatchCompileError> {
-    let mut errors = vec![];
-    for iso_literals in contains_iso.into_values() {
-        for (extraction_result, text_source) in iso_literals {
-            match extraction_result {
-                IsoLiteralExtractionResult::ClientFieldDeclaration(client_field_declaration) => {
-                    match validate_isograph_field_directives(client_field_declaration) {
-                        Ok(validated_client_field_declaration) => {
-                            if let Err(e) = schema.process_client_field_declaration(
-                                validated_client_field_declaration,
-                                text_source,
-                            ) {
-                                errors.push(e);
-                            }
-                        }
-                        Err(e) => errors.extend(e),
-                    };
-                }
-                IsoLiteralExtractionResult::EntrypointDeclaration(entrypoint_declaration) => schema
-                    .entrypoints
-                    .push((text_source, entrypoint_declaration)),
-            }
-        }
-    }
-    if errors.is_empty() {
-        Ok(())
-    } else {
-        Err(errors.into())
-    }
-}
-
-/// Here, we are processing exposeAs fields. Note that we only process these
-/// directives on root objects (Query, Mutation, Subscription) and we should
-/// validate that no other types have exposeAs directives.
-fn process_exposed_fields(schema: &mut UnvalidatedSchema) -> Result<(), BatchCompileError> {
-    let fetchable_types: Vec<_> = schema.fetchable_types.keys().copied().collect();
-    for fetchable_object_id in fetchable_types.into_iter() {
-        schema.add_exposed_fields_to_parent_object_types(fetchable_object_id)?;
-    }
-    Ok(())
-}
-
-=======
->>>>>>> 5ca02015
 #[derive(Error, Debug)]
 pub enum BatchCompileError {
     #[error("Unable to load schema file at path {path:?}.\nReason: {message}")]
