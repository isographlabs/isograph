use crate::{
    hover::get_iso_literal_extraction_from_text_position_params,
    location_utils::isograph_location_to_lsp_location, lsp_runtime_error::LSPRuntimeResult,
    uri_file_path_ext::UriFilePathExt,
};
use common_lang_types::{Location, Span, relative_path_from_absolute_and_working_directory};
use isograph_compiler::{
    CompilerState, get_validated_schema, process_iso_literal_extraction,
    read_iso_literals_source_from_relative_path,
};
use isograph_lang_types::{DefinitionLocation, IsographResolvedNode};
use isograph_schema::{
    IsoLiteralsSource, IsographDatabase, NetworkProtocol,
    get_parent_and_selectable_for_object_path, get_parent_and_selectable_for_scalar_path,
};
use lsp_types::{
    GotoDefinitionResponse, Position, Uri,
    request::{GotoDefinition, Request},
};
use pico_macros::memo;
use resolve_position::ResolvePosition;
use std::ops::Deref;

pub fn on_goto_definition<TNetworkProtocol: NetworkProtocol + 'static>(
    compiler_state: &CompilerState<TNetworkProtocol>,
    params: <GotoDefinition as Request>::Params,
) -> LSPRuntimeResult<<GotoDefinition as Request>::Result> {
    let db = &compiler_state.db;
    Ok(on_goto_definition_impl(
        db,
        params.text_document_position_params.text_document.uri,
        params.text_document_position_params.position,
    )
    .to_owned()?
    .map(GotoDefinitionResponse::Scalar))
}

#[memo]
pub fn on_goto_definition_impl<TNetworkProtocol: NetworkProtocol + 'static>(
    db: &IsographDatabase<TNetworkProtocol>,
    url: Uri,
    position: Position,
) -> LSPRuntimeResult<Option<lsp_types::Location>> {
    let current_working_directory = db.get_current_working_directory();

    let relative_path_to_source_file = relative_path_from_absolute_and_working_directory(
        current_working_directory,
        &url.to_file_path().expect("Expected file path to be valid."),
    );

    let extraction_option =
        get_iso_literal_extraction_from_text_position_params(db, url.clone(), position.into())
            .to_owned();
    let (extraction, offset) = match extraction_option {
        Some(e) => e,
        None => return Ok(None),
    };

    let memo_ref = get_validated_schema(db);
    let (validated_schema, _stats) = match memo_ref.deref() {
        Ok(schema) => schema,
        Err(_) => return Ok(None),
    };

    let goto_location = if let Ok((result, _text_source)) = process_iso_literal_extraction(
        db,
        &extraction,
        relative_path_to_source_file,
        current_working_directory,
    ) {
        match result.resolve((), Span::new(offset, offset)) {
            IsographResolvedNode::ClientFieldDeclaration(_) => None,
            IsographResolvedNode::ClientPointerDeclaration(_) => None,
            IsographResolvedNode::EntrypointDeclaration(_) => None,
            IsographResolvedNode::ServerObjectEntityNameWrapper(entity) => {
                let server_object_entity = match validated_schema
                    .server_entity_data
                    .server_object_entity(entity.inner.0.unchecked_conversion())
                {
                    Some(server_object_entity) => server_object_entity,
                    None => {
                        return Ok(None);
                    }
                };

                isograph_location_to_lsp_location(
                    db,
<<<<<<< HEAD
                    &server_object_entity.name.location,
                    &db.get_schema().content,
=======
                    server_object_entity.name.location,
                    &db.get(schema_source_id.schema_source_id).content,
>>>>>>> b4604008
                )
            }
            IsographResolvedNode::Description(_) => None,
            IsographResolvedNode::ScalarSelection(scalar_path) => {
                if let Ok((_, selectable)) =
                    get_parent_and_selectable_for_scalar_path(&scalar_path, validated_schema)
                {
                    match selectable {
                        DefinitionLocation::Server(server_selectable) => {
                            match server_selectable.name.location {
                                Location::Generated => None,
                                Location::Embedded(location) => isograph_location_to_lsp_location(
                                    db,
                                    location,
                                    &db.get_schema().content,
                                ),
                            }
                        }
                        DefinitionLocation::Client(client_selectable) => {
                            match client_selectable.name.location {
                                Location::Generated => None,
                                Location::Embedded(location) => {
                                    let memo_ref = read_iso_literals_source_from_relative_path(
                                        db,
                                        location.text_source.relative_path_to_source_file,
                                    );

                                    let IsoLiteralsSource {
                                        relative_path: _,
                                        content,
                                    } = memo_ref
                                        .deref()
                                        .as_ref()
                                        .expect("Expected relative path to exist");
                                    isograph_location_to_lsp_location(db, location, content)
                                }
                            }
                        }
                    }
                } else {
                    None
                }
            }
            IsographResolvedNode::ObjectSelection(object_path) => {
                if let Ok((_, selectable)) =
                    get_parent_and_selectable_for_object_path(&object_path, validated_schema)
                {
                    match selectable {
                        DefinitionLocation::Server(server_selectable) => {
                            match server_selectable.name.location {
                                Location::Generated => None,
                                Location::Embedded(location) => isograph_location_to_lsp_location(
                                    db,
                                    location,
                                    &db.get_schema().content,
                                ),
                            }
                        }
                        DefinitionLocation::Client(client_selectable) => {
                            match client_selectable.name.location {
                                Location::Generated => None,
                                Location::Embedded(location) => {
                                    let memo_ref = read_iso_literals_source_from_relative_path(
                                        db,
                                        location.text_source.relative_path_to_source_file,
                                    );

                                    let IsoLiteralsSource {
                                        relative_path: _,
                                        content,
                                    } = memo_ref
                                        .deref()
                                        .as_ref()
                                        .expect("Expected relative path to exist");

                                    isograph_location_to_lsp_location(db, location, content)
                                }
                            }
                        }
                    }
                } else {
                    None
                }
            }
            IsographResolvedNode::ClientScalarSelectableNameWrapper(_) => None,
            IsographResolvedNode::ClientObjectSelectableNameWrapper(_) => None,
        }
    } else {
        None
    };

    Ok(goto_location)
}<|MERGE_RESOLUTION|>--- conflicted
+++ resolved
@@ -85,13 +85,8 @@
 
                 isograph_location_to_lsp_location(
                     db,
-<<<<<<< HEAD
-                    &server_object_entity.name.location,
+                    server_object_entity.name.location,
                     &db.get_schema().content,
-=======
-                    server_object_entity.name.location,
-                    &db.get(schema_source_id.schema_source_id).content,
->>>>>>> b4604008
                 )
             }
             IsographResolvedNode::Description(_) => None,
