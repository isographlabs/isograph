use std::sync::{
    LazyLock, Mutex,
    atomic::{AtomicUsize, Ordering},
};

use pico::{Database, MemoRef, SourceId, Storage};
use pico_macros::{Db, Source, memo};

static FIRST_LETTER_COUNTER: AtomicUsize = AtomicUsize::new(0);
static CAPITALIZED_LETTER_COUNTER: AtomicUsize = AtomicUsize::new(0);
static MEMO_REF_PARAM_COUNTER: AtomicUsize = AtomicUsize::new(0);

static RUN_SERIALLY: LazyLock<Mutex<()>> = LazyLock::new(Mutex::default);

#[derive(Db, Default)]
struct TestDatabase {
    storage: Storage<Self>,
}

#[test]
fn multi_function_chain() {
    let _serial_lock = RUN_SERIALLY.lock();
    FIRST_LETTER_COUNTER.store(0, Ordering::SeqCst);
    CAPITALIZED_LETTER_COUNTER.store(0, Ordering::SeqCst);

    let mut db = TestDatabase::default();

    let input_id = db.set(Input {
        key: "key",
        value: "asdf".to_string(),
    });

    assert_eq!(*capitalized_first_letter(&db, input_id), 'A');
    assert_eq!(FIRST_LETTER_COUNTER.load(Ordering::SeqCst), 1);
    assert_eq!(CAPITALIZED_LETTER_COUNTER.load(Ordering::SeqCst), 1);

    db.set(Input {
        key: "key",
        value: "qwer".to_string(),
    });

    assert_eq!(*capitalized_first_letter(&db, input_id), 'Q');
    assert_eq!(FIRST_LETTER_COUNTER.load(Ordering::SeqCst), 2);
    assert_eq!(CAPITALIZED_LETTER_COUNTER.load(Ordering::SeqCst), 2);
}

#[test]
fn multi_function_chain_with_irrelevant_change() {
    let _serial_lock = RUN_SERIALLY.lock();
    FIRST_LETTER_COUNTER.store(0, Ordering::SeqCst);
    CAPITALIZED_LETTER_COUNTER.store(0, Ordering::SeqCst);

    let mut db = TestDatabase::default();

    let id = db.set(Input {
        key: "key",
        value: "asdf".to_string(),
    });

    assert_eq!(*capitalized_first_letter(&db, id), 'A');
    assert_eq!(FIRST_LETTER_COUNTER.load(Ordering::SeqCst), 1);
    assert_eq!(CAPITALIZED_LETTER_COUNTER.load(Ordering::SeqCst), 1);

    db.set(Input {
        key: "key",
        value: "alto".to_string(),
    });

    assert_eq!(*capitalized_first_letter(&db, id), 'A');
    assert_eq!(FIRST_LETTER_COUNTER.load(Ordering::SeqCst), 2);
    assert_eq!(CAPITALIZED_LETTER_COUNTER.load(Ordering::SeqCst), 1);
}

#[test]
<<<<<<< HEAD
=======
#[should_panic]
>>>>>>> a0c1446e
fn sequential_functions_with_memoref_param() {
    let _serial_lock = RUN_SERIALLY.lock();
    FIRST_LETTER_COUNTER.store(0, Ordering::SeqCst);
    MEMO_REF_PARAM_COUNTER.store(0, Ordering::SeqCst);

    let mut db = TestDatabase::default();

    let id = db.set(Input {
        key: "key",
        value: "asdf".to_string(),
    });

    assert_eq!(
        *capitalized_first_letter_from_memoref(&db, first_letter(&db, id)),
        'A',
    );
    assert_eq!(FIRST_LETTER_COUNTER.load(Ordering::SeqCst), 1);
    assert_eq!(MEMO_REF_PARAM_COUNTER.load(Ordering::SeqCst), 1);

    db.set(Input {
        key: "key",
        value: "bsdf".to_string(),
    });

<<<<<<< HEAD
=======
    assert_eq!(*first_letter(&db, id), 'b');
>>>>>>> a0c1446e
    assert_eq!(
        *capitalized_first_letter_from_memoref(&db, first_letter(&db, id)),
        'B',
    );
    assert_eq!(FIRST_LETTER_COUNTER.load(Ordering::SeqCst), 2);
    assert_eq!(MEMO_REF_PARAM_COUNTER.load(Ordering::SeqCst), 2);

    db.set(Input {
        key: "key",
        value: "balt".to_string(),
    });

    assert_eq!(
        *capitalized_first_letter_from_memoref(&db, first_letter(&db, id)),
        'B',
    );
    assert_eq!(FIRST_LETTER_COUNTER.load(Ordering::SeqCst), 3);
    assert_eq!(MEMO_REF_PARAM_COUNTER.load(Ordering::SeqCst), 2);
}

#[derive(Debug, Clone, PartialEq, Eq, Source)]
struct Input {
    #[key]
    pub key: &'static str,
    pub value: String,
}

#[memo]
fn first_letter(db: &TestDatabase, input_id: SourceId<Input>) -> char {
    FIRST_LETTER_COUNTER.fetch_add(1, Ordering::SeqCst);
    let input = db.get(input_id);
    input.value.chars().next().unwrap()
}

#[memo]
fn capitalized_first_letter(db: &TestDatabase, input_id: SourceId<Input>) -> char {
    CAPITALIZED_LETTER_COUNTER.fetch_add(1, Ordering::SeqCst);
    let first = first_letter(db, input_id);
    first.to_ascii_uppercase()
}

#[memo]
fn capitalized_first_letter_from_memoref(db: &TestDatabase, first: MemoRef<char>) -> char {
    MEMO_REF_PARAM_COUNTER.fetch_add(1, Ordering::SeqCst);
    first.to_ascii_uppercase()
}<|MERGE_RESOLUTION|>--- conflicted
+++ resolved
@@ -72,10 +72,6 @@
 }
 
 #[test]
-<<<<<<< HEAD
-=======
-#[should_panic]
->>>>>>> a0c1446e
 fn sequential_functions_with_memoref_param() {
     let _serial_lock = RUN_SERIALLY.lock();
     FIRST_LETTER_COUNTER.store(0, Ordering::SeqCst);
@@ -100,10 +96,7 @@
         value: "bsdf".to_string(),
     });
 
-<<<<<<< HEAD
-=======
     assert_eq!(*first_letter(&db, id), 'b');
->>>>>>> a0c1446e
     assert_eq!(
         *capitalized_first_letter_from_memoref(&db, first_letter(&db, id)),
         'B',
