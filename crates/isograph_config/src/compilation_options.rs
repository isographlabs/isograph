use std::path::PathBuf;

use serde::Deserialize;
use tracing::warn;

pub static ISOGRAPH_FOLDER: &str = "__isograph";

use std::error::Error;

#[derive(Debug, Clone)]
pub struct CompilerConfig {
    // The absolute path to the config file
    pub config_location: PathBuf,
    /// The folder where the compiler should look for Isograph literals
    pub project_root: PathBuf,
    /// The folder where the compiler should create artifacts
    pub artifact_directory: PathBuf,
    /// The absolute path to the GraphQL schema
    pub schema: PathBuf,
    /// The absolute path to the schema extensions
    pub schema_extensions: Vec<PathBuf>,

    /// Various options that are of lesser importance
    pub options: ConfigOptions,
}

#[derive(Default, Debug, Clone, Copy)]
pub struct ConfigOptions {
    pub on_invalid_id_type: OptionalValidationLevel,
    pub on_missing_babel_transform: OptionalValidationLevel,
    pub generate_file_extensions: GenerateFileExtensionsOption,
}

#[derive(Default, Debug, Clone, Copy)]
pub enum GenerateFileExtensionsOption {
    IncludeExtensionsInFileImports,
    #[default]
    ExcludeExtensionsInFileImports,
}

impl GenerateFileExtensionsOption {
    pub fn ts(&self) -> &str {
        match self {
            GenerateFileExtensionsOption::ExcludeExtensionsInFileImports => "",
            GenerateFileExtensionsOption::IncludeExtensionsInFileImports => ".ts",
        }
    }
}

#[derive(Debug, Clone, Copy)]
pub enum OptionalValidationLevel {
    /// If this validation error is encountered, it will be ignored
    Ignore,
    /// If this validation error is encountered, a warning will be issued
    Warn,
    /// If this validation error is encountered, the compilation will fail
    Error,
}

impl OptionalValidationLevel {
    pub fn on_failure<E>(self, on_error: impl FnOnce() -> E) -> Result<(), E>
    where
        E: Error,
    {
        match self {
            OptionalValidationLevel::Ignore => Ok(()),
            OptionalValidationLevel::Warn => {
                let warning = on_error();
                warn!("{warning}");
                Ok(())
            }
            OptionalValidationLevel::Error => Err(on_error()),
        }
    }
}

impl Default for OptionalValidationLevel {
    fn default() -> Self {
        Self::Ignore
    }
}

#[derive(Deserialize)]
#[serde(deny_unknown_fields)]
struct ConfigFile {
    /// The relative path to the folder where the compiler should look for Isograph literals
    pub project_root: PathBuf,
    /// The relative path to the folder where the compiler should create artifacts
    /// Defaults to the project_root directory.
    pub artifact_directory: Option<PathBuf>,
    /// The relative path to the GraphQL schema
    pub schema: PathBuf,
    /// The relative path to schema extensions
    #[serde(default)]
    pub schema_extensions: Vec<PathBuf>,

    /// Various that are of lesser importance
    #[serde(default = "Default::default")]
    pub options: ConfigFileOptions,
}

pub fn create_config(config_location: PathBuf) -> CompilerConfig {
    let config_contents = match std::fs::read_to_string(&config_location) {
        Ok(contents) => contents,
        Err(_) => match config_location.to_str() {
            Some(loc) => {
                panic!("Expected config to be found at {}", loc)
            }
            None => {
                panic!("Expected config to be found.")
            }
        },
    };

    let config_parsed: ConfigFile = serde_json::from_str(&config_contents)
        .unwrap_or_else(|e| panic!("Error parsing config. Error: {}", e));

    let mut config = config_location.clone();
    config.pop();
    let config_dir = config;

    let artifact_dir = config_dir
        .join(
            config_parsed
                .artifact_directory
                .as_ref()
                .unwrap_or(&config_parsed.project_root),
        )
        .join(ISOGRAPH_FOLDER);
    std::fs::create_dir_all(&artifact_dir).expect("Unable to create artifact directory");

    let project_root_dir = config_dir.join(&config_parsed.project_root);
    std::fs::create_dir_all(&project_root_dir).expect("Unable to create project root directory");

    CompilerConfig {
        config_location: config_location.canonicalize().unwrap_or_else(|_| {
            panic!(
                "Unable to canonicalize config_file at {:?}.",
                config_location
            )
        }),
        project_root: project_root_dir.canonicalize().unwrap_or_else(|_| {
            panic!(
                "Unable to canonicalize project root at {:?}.",
                config_parsed.project_root
            )
        }),
        artifact_directory: artifact_dir.canonicalize().unwrap_or_else(|_| {
            panic!(
                "Unable to canonicalize artifact directory at {:?}.",
                config_parsed.artifact_directory
            )
        }),
        schema: config_dir
            .join(&config_parsed.schema)
            .canonicalize()
            .unwrap_or_else(|_| {
                panic!(
                    "Unable to canonicalize schema path. Does {:?} exist?",
                    config_parsed.schema
                )
            }),
        schema_extensions: config_parsed
            .schema_extensions
            .into_iter()
            .map(|schema_extension| {
                config_dir
                    .join(&schema_extension)
                    .canonicalize()
                    .unwrap_or_else(|_| {
                        panic!(
                            "Unable to canonicalize schema extension path. Does {:?} exist?",
                            schema_extension
                        )
                    })
            })
            .collect(),
        options: create_options(config_parsed.options),
    }
}

#[derive(Deserialize, Default)]
#[serde(default, deny_unknown_fields)]
struct ConfigFileOptions {
    on_invalid_id_type: ConfigFileOptionalValidationLevel,
    on_missing_babel_transform: ConfigFileOptionalValidationLevel,
    include_file_extensions_in_import_statements: bool,
}

#[derive(Deserialize, Debug, Clone, Copy)]
#[serde(rename_all = "snake_case")]
enum ConfigFileOptionalValidationLevel {
    /// If this validation error is encountered, it will be ignored
    Ignore,
    /// If this validation error is encountered, a warning will be issued
    Warn,
    /// If this validation error is encountered, the compilation will fail
    Error,
}

impl Default for ConfigFileOptionalValidationLevel {
    fn default() -> Self {
        Self::Error
    }
}

fn create_options(options: ConfigFileOptions) -> ConfigOptions {
    ConfigOptions {
        on_invalid_id_type: create_optional_validation_level(options.on_invalid_id_type),
<<<<<<< HEAD
=======
        on_missing_babel_transform: create_optional_validation_level(
            options.on_missing_babel_transform,
        ),
>>>>>>> d85dbeaa
        generate_file_extensions: create_generate_file_extensions(
            options.include_file_extensions_in_import_statements,
        ),
    }
}

fn create_optional_validation_level(
    optional_validation_level: ConfigFileOptionalValidationLevel,
) -> OptionalValidationLevel {
    match optional_validation_level {
        ConfigFileOptionalValidationLevel::Ignore => OptionalValidationLevel::Ignore,
        ConfigFileOptionalValidationLevel::Warn => OptionalValidationLevel::Warn,
        ConfigFileOptionalValidationLevel::Error => OptionalValidationLevel::Error,
    }
}

fn create_generate_file_extensions(
    optional_generate_file_extensions: bool,
) -> GenerateFileExtensionsOption {
    match optional_generate_file_extensions {
        true => GenerateFileExtensionsOption::IncludeExtensionsInFileImports,
        false => GenerateFileExtensionsOption::ExcludeExtensionsInFileImports,
    }
}<|MERGE_RESOLUTION|>--- conflicted
+++ resolved
@@ -207,12 +207,9 @@
 fn create_options(options: ConfigFileOptions) -> ConfigOptions {
     ConfigOptions {
         on_invalid_id_type: create_optional_validation_level(options.on_invalid_id_type),
-<<<<<<< HEAD
-=======
         on_missing_babel_transform: create_optional_validation_level(
             options.on_missing_babel_transform,
         ),
->>>>>>> d85dbeaa
         generate_file_extensions: create_generate_file_extensions(
             options.include_file_extensions_in_import_statements,
         ),
