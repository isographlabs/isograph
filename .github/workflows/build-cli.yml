on:
  workflow_call:
    inputs:
      target:
        required: true
        type: string
      os:
        required: true
        type: string
      build-name:
        required: true
        type: string
      artifact-name:
        required: true
        type: string
      longpaths:
        required: false
        type: boolean
      cross:
        required: false
        type: boolean

jobs:
  build-cli:
    name: Build compiler
    timeout-minutes: 10
    runs-on: ${{ inputs.os }}
    steps:
      - uses: actions/checkout@v2
<<<<<<< HEAD
      - name: Cache turbo
        uses: actions/cache@v4
        with:
          path: .turbo
          key: ${{ runner.os }}-turbo-${{ inputs.artifact-name }}-${{ github.sha }}
          restore-keys: |
            ${{ runner.os }}-turbo-${{ inputs.artifact-name }}-
      - uses: pnpm/action-setup@v2
      - name: Use Node.js 22
        uses: actions/setup-node@v3
        with:
          node-version: 22
          cache: 'pnpm'
      - name: Install dependencies
        run: pnpm install --frozen-lockfile --ignore-scripts
      - uses: actions-rs/toolchain@v1
=======
      - name: Install Rust
        uses: actions-rust-lang/setup-rust-toolchain@v1
>>>>>>> 1e6efe41
        with:
          toolchain: stable
          override: true
          target: ${{ inputs.target }}
      # more info here:- https://github.com/rust-lang/cargo/issues/13020
      - name: Enable longer pathnames for git
        if: inputs.longpaths
        run: git config --system core.longpaths true
      - name: Install cross
        if: inputs.cross
        uses: actions-rs/cargo@v1
        with:
          command: install
          args: cross
      - name: 'Build isograph_cli with cargo (${{inputs.target}})'
        run: pnpm exec turbo ${{ inputs.cross && 'cross' || 'build' }} -- --target ${{ inputs.target }} --release
      - uses: actions/upload-artifact@v4
        with:
          name: ${{ inputs.artifact-name }}
          path: target/${{ inputs.target }}/release/${{ inputs.build-name }}
          if-no-files-found: error<|MERGE_RESOLUTION|>--- conflicted
+++ resolved
@@ -27,7 +27,6 @@
     runs-on: ${{ inputs.os }}
     steps:
       - uses: actions/checkout@v2
-<<<<<<< HEAD
       - name: Cache turbo
         uses: actions/cache@v4
         with:
@@ -43,11 +42,8 @@
           cache: 'pnpm'
       - name: Install dependencies
         run: pnpm install --frozen-lockfile --ignore-scripts
-      - uses: actions-rs/toolchain@v1
-=======
       - name: Install Rust
         uses: actions-rust-lang/setup-rust-toolchain@v1
->>>>>>> 1e6efe41
         with:
           toolchain: stable
           override: true
