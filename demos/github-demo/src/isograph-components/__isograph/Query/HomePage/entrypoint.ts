--- conflicted
+++ resolved
@@ -209,17 +209,12 @@
   Query__HomePage__output_type
 > = {
   kind: "Entrypoint",
-<<<<<<< HEAD
-  queryText,
-  normalizationAst,
-  concreteType: "Query",
-=======
   networkRequestInfo: {
     kind: "NetworkRequestInfo",
     queryText,
     normalizationAst,
   },
->>>>>>> e2fc0019
+  concreteType: "Query",
   readerWithRefetchQueries: {
     kind: "ReaderWithRefetchQueries",
     nestedRefetchQueries,
