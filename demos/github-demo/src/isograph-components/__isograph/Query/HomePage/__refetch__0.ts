--- conflicted
+++ resolved
@@ -217,17 +217,12 @@
 ];
 const artifact: RefetchQueryNormalizationArtifact = {
   kind: "RefetchQuery",
-<<<<<<< HEAD
-  queryText,
-  concreteType: "Query",
-  normalizationAst,
-=======
   networkRequestInfo: {
     kind: "NetworkRequestInfo",
     queryText,
     normalizationAst,
   },
->>>>>>> e2fc0019
+  concreteType: "Query",
 };
 
 export default artifact;