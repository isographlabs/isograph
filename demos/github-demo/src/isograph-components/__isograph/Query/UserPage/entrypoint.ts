import type {IsographEntrypoint, NormalizationAst, RefetchQueryNormalizationArtifactWrapper} from '@isograph/react';
import {Query__UserPage__param} from './param_type';
import {Query__UserPage__output_type} from './output_type';
import readerResolver from './resolver_reader';
const nestedRefetchQueries: RefetchQueryNormalizationArtifactWrapper[] = [];

const queryText = 'query UserPage ($userLogin: String!) {\
  user____login___v_userLogin: user(login: $userLogin) {\
    id,\
    name,\
  },\
  viewer {\
    id,\
    avatarUrl,\
    name,\
  },\
}';

const normalizationAst: NormalizationAst = [
  {
    kind: "Linked",
    fieldName: "user",
    arguments: [
      [
        "login",
        { kind: "Variable", name: "userLogin" },
      ],
    ],
    concreteType: "User",
    selections: [
      {
        kind: "Scalar",
        fieldName: "id",
        arguments: null,
      },
      {
        kind: "Scalar",
        fieldName: "name",
        arguments: null,
      },
<<<<<<< HEAD
      {
        kind: "Linked",
        fieldName: "repositories",
        arguments: [
          [
            "last",
            { kind: "Literal", value: 10 },
          ],
        ],
        concreteType: "RepositoryConnection",
        selections: [
          {
            kind: "Linked",
            fieldName: "edges",
            arguments: null,
            concreteType: "RepositoryEdge",
            selections: [
              {
                kind: "Linked",
                fieldName: "node",
                arguments: null,
                concreteType: "Repository",
                selections: [
                  {
                    kind: "Scalar",
                    fieldName: "id",
                    arguments: null,
                  },
                  {
                    kind: "Scalar",
                    fieldName: "description",
                    arguments: null,
                  },
                  {
                    kind: "Scalar",
                    fieldName: "forkCount",
                    arguments: null,
                  },
                  {
                    kind: "Scalar",
                    fieldName: "name",
                    arguments: null,
                  },
                  {
                    kind: "Scalar",
                    fieldName: "nameWithOwner",
                    arguments: null,
                  },
                  {
                    kind: "Linked",
                    fieldName: "owner",
                    arguments: null,
                    concreteType: null,
                    selections: [
                      {
                        kind: "Scalar",
                        fieldName: "__typename",
                        arguments: null,
                      },
                      {
                        kind: "Scalar",
                        fieldName: "id",
                        arguments: null,
                      },
                      {
                        kind: "Scalar",
                        fieldName: "login",
                        arguments: null,
                      },
                    ],
                  },
                  {
                    kind: "Linked",
                    fieldName: "pullRequests",
                    arguments: null,
                    concreteType: "PullRequestConnection",
                    selections: [
                      {
                        kind: "Scalar",
                        fieldName: "totalCount",
                        arguments: null,
                      },
                    ],
                  },
                  {
                    kind: "Scalar",
                    fieldName: "stargazerCount",
                    arguments: null,
                  },
                  {
                    kind: "Linked",
                    fieldName: "watchers",
                    arguments: null,
                    concreteType: "UserConnection",
                    selections: [
                      {
                        kind: "Scalar",
                        fieldName: "totalCount",
                        arguments: null,
                      },
                    ],
                  },
                ],
              },
            ],
          },
        ],
      },
=======
>>>>>>> 3a0c06c0
    ],
  },
  {
    kind: "Linked",
    fieldName: "viewer",
    arguments: null,
    concreteType: "User",
    selections: [
      {
        kind: "Scalar",
        fieldName: "id",
        arguments: null,
      },
      {
        kind: "Scalar",
        fieldName: "avatarUrl",
        arguments: null,
      },
      {
        kind: "Scalar",
        fieldName: "name",
        arguments: null,
      },
    ],
  },
];
const artifact: IsographEntrypoint<
  Query__UserPage__param,
  Query__UserPage__output_type
> = {
  kind: "Entrypoint",
  queryText,
  normalizationAst,
  concreteType: "Query",
  queryType: "Query",
  readerWithRefetchQueries: {
    kind: "ReaderWithRefetchQueries",
    nestedRefetchQueries,
    readerArtifact: readerResolver,
  },
};

export default artifact;<|MERGE_RESOLUTION|>--- conflicted
+++ resolved
@@ -38,117 +38,6 @@
         fieldName: "name",
         arguments: null,
       },
-<<<<<<< HEAD
-      {
-        kind: "Linked",
-        fieldName: "repositories",
-        arguments: [
-          [
-            "last",
-            { kind: "Literal", value: 10 },
-          ],
-        ],
-        concreteType: "RepositoryConnection",
-        selections: [
-          {
-            kind: "Linked",
-            fieldName: "edges",
-            arguments: null,
-            concreteType: "RepositoryEdge",
-            selections: [
-              {
-                kind: "Linked",
-                fieldName: "node",
-                arguments: null,
-                concreteType: "Repository",
-                selections: [
-                  {
-                    kind: "Scalar",
-                    fieldName: "id",
-                    arguments: null,
-                  },
-                  {
-                    kind: "Scalar",
-                    fieldName: "description",
-                    arguments: null,
-                  },
-                  {
-                    kind: "Scalar",
-                    fieldName: "forkCount",
-                    arguments: null,
-                  },
-                  {
-                    kind: "Scalar",
-                    fieldName: "name",
-                    arguments: null,
-                  },
-                  {
-                    kind: "Scalar",
-                    fieldName: "nameWithOwner",
-                    arguments: null,
-                  },
-                  {
-                    kind: "Linked",
-                    fieldName: "owner",
-                    arguments: null,
-                    concreteType: null,
-                    selections: [
-                      {
-                        kind: "Scalar",
-                        fieldName: "__typename",
-                        arguments: null,
-                      },
-                      {
-                        kind: "Scalar",
-                        fieldName: "id",
-                        arguments: null,
-                      },
-                      {
-                        kind: "Scalar",
-                        fieldName: "login",
-                        arguments: null,
-                      },
-                    ],
-                  },
-                  {
-                    kind: "Linked",
-                    fieldName: "pullRequests",
-                    arguments: null,
-                    concreteType: "PullRequestConnection",
-                    selections: [
-                      {
-                        kind: "Scalar",
-                        fieldName: "totalCount",
-                        arguments: null,
-                      },
-                    ],
-                  },
-                  {
-                    kind: "Scalar",
-                    fieldName: "stargazerCount",
-                    arguments: null,
-                  },
-                  {
-                    kind: "Linked",
-                    fieldName: "watchers",
-                    arguments: null,
-                    concreteType: "UserConnection",
-                    selections: [
-                      {
-                        kind: "Scalar",
-                        fieldName: "totalCount",
-                        arguments: null,
-                      },
-                    ],
-                  },
-                ],
-              },
-            ],
-          },
-        ],
-      },
-=======
->>>>>>> 3a0c06c0
     ],
   },
   {
