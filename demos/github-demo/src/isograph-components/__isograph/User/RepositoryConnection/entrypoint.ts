import type {IsographEntrypoint, NormalizationAst, RefetchQueryNormalizationArtifactWrapper} from '@isograph/react';
import {User__RepositoryConnection__param} from './param_type';
import {User__RepositoryConnection__output_type} from './output_type';
import readerResolver from './resolver_reader';
const nestedRefetchQueries: RefetchQueryNormalizationArtifactWrapper[] = [];

const queryText = 'query RepositoryConnection ($first: Int, $after: String, $id: ID!) {\
  node____id___v_id: node(id: $id) {\
    ... on User {\
      __typename,\
      id,\
      repositories____first___v_first____after___v_after: repositories(first: $first, after: $after) {\
        edges {\
          node {\
            id,\
            description,\
            forkCount,\
            name,\
            nameWithOwner,\
            owner {\
              __typename,\
              id,\
              login,\
            },\
            pullRequests {\
              totalCount,\
            },\
            stargazerCount,\
            watchers {\
              totalCount,\
            },\
          },\
        },\
        pageInfo {\
          endCursor,\
          hasNextPage,\
        },\
      },\
    },\
  },\
}';

const normalizationAst: NormalizationAst = [
  {
    kind: "Linked",
    fieldName: "node",
    arguments: [
      [
        "id",
        { kind: "Variable", name: "id" },
      ],
    ],
<<<<<<< HEAD
    concreteType: "User",
=======
    concreteType: null,
>>>>>>> 6bd3135f
    selections: [
      {
        kind: "InlineFragment",
        type: "User",
        selections: [
          {
            kind: "Scalar",
            fieldName: "__typename",
            arguments: null,
          },
          {
            kind: "Scalar",
            fieldName: "id",
            arguments: null,
          },
          {
            kind: "Linked",
            fieldName: "repositories",
            arguments: [
              [
                "first",
                { kind: "Variable", name: "first" },
              ],

              [
                "after",
                { kind: "Variable", name: "after" },
              ],
            ],
            concreteType: "RepositoryConnection",
            selections: [
              {
                kind: "Linked",
                fieldName: "edges",
                arguments: null,
                concreteType: "RepositoryEdge",
                selections: [
                  {
                    kind: "Linked",
                    fieldName: "node",
                    arguments: null,
                    concreteType: "Repository",
                    selections: [
                      {
                        kind: "Scalar",
                        fieldName: "id",
                        arguments: null,
                      },
                      {
                        kind: "Scalar",
                        fieldName: "description",
                        arguments: null,
                      },
                      {
                        kind: "Scalar",
                        fieldName: "forkCount",
                        arguments: null,
                      },
                      {
                        kind: "Scalar",
                        fieldName: "name",
                        arguments: null,
                      },
                      {
                        kind: "Scalar",
                        fieldName: "nameWithOwner",
                        arguments: null,
                      },
                      {
                        kind: "Linked",
                        fieldName: "owner",
                        arguments: null,
                        concreteType: null,
                        selections: [
                          {
                            kind: "Scalar",
                            fieldName: "__typename",
                            arguments: null,
                          },
                          {
                            kind: "Scalar",
                            fieldName: "id",
                            arguments: null,
                          },
                          {
                            kind: "Scalar",
                            fieldName: "login",
                            arguments: null,
                          },
                        ],
                      },
                      {
                        kind: "Linked",
                        fieldName: "pullRequests",
                        arguments: null,
                        concreteType: "PullRequestConnection",
                        selections: [
                          {
                            kind: "Scalar",
                            fieldName: "totalCount",
                            arguments: null,
                          },
                        ],
                      },
                      {
                        kind: "Scalar",
                        fieldName: "stargazerCount",
                        arguments: null,
                      },
                      {
                        kind: "Linked",
                        fieldName: "watchers",
                        arguments: null,
                        concreteType: "UserConnection",
                        selections: [
                          {
                            kind: "Scalar",
                            fieldName: "totalCount",
                            arguments: null,
                          },
                        ],
                      },
                    ],
                  },
                ],
              },
              {
                kind: "Linked",
                fieldName: "pageInfo",
                arguments: null,
                concreteType: "PageInfo",
                selections: [
                  {
                    kind: "Scalar",
                    fieldName: "endCursor",
                    arguments: null,
                  },
                  {
                    kind: "Scalar",
                    fieldName: "hasNextPage",
                    arguments: null,
                  },
                ],
              },
            ],
          },
        ],
      },
    ],
  },
];
const artifact: IsographEntrypoint<
  User__RepositoryConnection__param,
  User__RepositoryConnection__output_type
> = {
  kind: "Entrypoint",
  queryText,
  normalizationAst,
  concreteType: "Query",
  queryType: "Query",
  readerWithRefetchQueries: {
    kind: "ReaderWithRefetchQueries",
    nestedRefetchQueries,
    readerArtifact: readerResolver,
  },
};

export default artifact;<|MERGE_RESOLUTION|>--- conflicted
+++ resolved
@@ -50,11 +50,7 @@
         { kind: "Variable", name: "id" },
       ],
     ],
-<<<<<<< HEAD
-    concreteType: "User",
-=======
     concreteType: null,
->>>>>>> 6bd3135f
     selections: [
       {
         kind: "InlineFragment",
