--- conflicted
+++ resolved
@@ -1,7 +1,7 @@
 import type { IsographEntrypoint } from '@isograph/react';
+import entrypoint_Query__HomePage from '../__isograph/Query/HomePage/entrypoint';
 import { type Pokemon__Pokemon__param } from './Pokemon/Pokemon/param_type';
 import { type Query__HomePage__param } from './Query/HomePage/param_type';
-import entrypoint_Query__HomePage from '../__isograph/Query/HomePage/entrypoint';
 
 // This is the type given to regular client fields.
 // This means that the type of the exported iso literal is exactly
@@ -67,14 +67,7 @@
   | IdentityWithParamComponent<any>
   | IsographEntrypoint<any, any>
 {
-<<<<<<< HEAD
   return (props: any) => {
     return clientFieldResolver(props.firstParameter, props.additionalRuntimeProps)
   };
-=======
-  throw new Error('iso: Unexpected invocation at runtime. Either the Babel transform ' +
-      'was not set up, or it failed to identify this call site. Make sure it ' +
-      'is being used verbatim as `iso`. If you cannot use the babel transform, ' + 
-      'set options.no_babel_transform to true in your Isograph config. ');
->>>>>>> 93dbf1b1
 }