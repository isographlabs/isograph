import type {IsographEntrypoint, NormalizationAst, RefetchQueryNormalizationArtifactWrapper} from '@isograph/react';
import {Viewer__NewsfeedPaginationComponent__param} from './param_type';
import {Viewer__NewsfeedPaginationComponent__output_type} from './output_type';
import readerResolver from './resolver_reader';
const nestedRefetchQueries: RefetchQueryNormalizationArtifactWrapper[] = [];

const queryText = 'query NewsfeedPaginationComponent ($skip: Int!, $limit: Int!, $id: ID!) {\
  node____id___v_id: node(id: $id) {\
    ... on Viewer {\
      __typename,\
      id,\
      newsfeed____skip___v_skip____limit___v_limit____additionalSkip___l_5: newsfeed(skip: $skip, limit: $limit, additionalSkip: 5) {\
        id,\
        adItem {\
          id,\
        },\
        blogItem {\
          id,\
          author,\
          content,\
          image {\
            id,\
          },\
          title,\
        },\
      },\
    },\
  },\
}';

const normalizationAst: NormalizationAst = [
  {
    kind: "Linked",
    fieldName: "node",
    arguments: [
      [
        "id",
        { kind: "Variable", name: "id" },
      ],
    ],
<<<<<<< HEAD
    concreteType: "Viewer",
=======
    concreteType: null,
>>>>>>> 6bd3135f
    selections: [
      {
        kind: "InlineFragment",
        type: "Viewer",
        selections: [
          {
            kind: "Scalar",
            fieldName: "__typename",
            arguments: null,
          },
          {
            kind: "Scalar",
            fieldName: "id",
            arguments: null,
          },
          {
            kind: "Linked",
            fieldName: "newsfeed",
            arguments: [
              [
                "skip",
                { kind: "Variable", name: "skip" },
              ],

              [
                "limit",
                { kind: "Variable", name: "limit" },
              ],

              [
                "additionalSkip",
                { kind: "Literal", value: 5 },
              ],
            ],
            concreteType: "NewsfeedItem",
            selections: [
              {
                kind: "Scalar",
                fieldName: "id",
                arguments: null,
              },
              {
                kind: "Linked",
                fieldName: "adItem",
                arguments: null,
                concreteType: "AdItem",
                selections: [
                  {
                    kind: "Scalar",
                    fieldName: "id",
                    arguments: null,
                  },
                ],
              },
              {
                kind: "Linked",
                fieldName: "blogItem",
                arguments: null,
                concreteType: "BlogItem",
                selections: [
                  {
                    kind: "Scalar",
                    fieldName: "id",
                    arguments: null,
                  },
                  {
                    kind: "Scalar",
                    fieldName: "author",
                    arguments: null,
                  },
                  {
                    kind: "Scalar",
                    fieldName: "content",
                    arguments: null,
                  },
                  {
                    kind: "Linked",
                    fieldName: "image",
                    arguments: null,
                    concreteType: "Image",
                    selections: [
                      {
                        kind: "Scalar",
                        fieldName: "id",
                        arguments: null,
                      },
                    ],
                  },
                  {
                    kind: "Scalar",
                    fieldName: "title",
                    arguments: null,
                  },
                ],
              },
            ],
          },
        ],
      },
    ],
  },
];
const artifact: IsographEntrypoint<
  Viewer__NewsfeedPaginationComponent__param,
  Viewer__NewsfeedPaginationComponent__output_type
> = {
  kind: "Entrypoint",
  queryText,
  normalizationAst,
  concreteType: "Query",
  queryType: "Query",
  readerWithRefetchQueries: {
    kind: "ReaderWithRefetchQueries",
    nestedRefetchQueries,
    readerArtifact: readerResolver,
  },
};

export default artifact;<|MERGE_RESOLUTION|>--- conflicted
+++ resolved
@@ -38,11 +38,7 @@
         { kind: "Variable", name: "id" },
       ],
     ],
-<<<<<<< HEAD
-    concreteType: "Viewer",
-=======
     concreteType: null,
->>>>>>> 6bd3135f
     selections: [
       {
         kind: "InlineFragment",
