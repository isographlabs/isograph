import type {IsographEntrypoint, NormalizationAst, RefetchQueryNormalizationArtifactWrapper} from '@isograph/react';
import {Pet__PetCheckinsCard__param} from './param_type';
import {Pet__PetCheckinsCard__output_type} from './output_type';
import readerResolver from './resolver_reader';
import refetchQuery0 from './__refetch__0';
const nestedRefetchQueries: RefetchQueryNormalizationArtifactWrapper[] = [
  { artifact: refetchQuery0, allowedVariables: ["checkin_id", ] },
];

const queryText = 'query PetCheckinsCard ($skip: Int, $limit: Int, $id: ID!) {\
  node____id___v_id: node(id: $id) {\
    ... on Pet {\
      __typename,\
      id,\
      checkins____skip___v_skip____limit___v_limit: checkins(skip: $skip, limit: $limit) {\
        id,\
        location,\
        time,\
      },\
    },\
  },\
}';

const normalizationAst: NormalizationAst = [
  {
    kind: "Linked",
    fieldName: "node",
    arguments: [
      [
        "id",
        { kind: "Variable", name: "id" },
      ],
    ],
<<<<<<< HEAD
    concreteType: "Pet",
=======
    concreteType: null,
>>>>>>> 6bd3135f
    selections: [
      {
        kind: "InlineFragment",
        type: "Pet",
        selections: [
          {
            kind: "Scalar",
            fieldName: "__typename",
            arguments: null,
          },
          {
            kind: "Scalar",
            fieldName: "id",
            arguments: null,
          },
          {
            kind: "Linked",
            fieldName: "checkins",
            arguments: [
              [
                "skip",
                { kind: "Variable", name: "skip" },
              ],

              [
                "limit",
                { kind: "Variable", name: "limit" },
              ],
            ],
            concreteType: "Checkin",
            selections: [
              {
                kind: "Scalar",
                fieldName: "id",
                arguments: null,
              },
              {
                kind: "Scalar",
                fieldName: "location",
                arguments: null,
              },
              {
                kind: "Scalar",
                fieldName: "time",
                arguments: null,
              },
            ],
          },
        ],
      },
    ],
  },
];
const artifact: IsographEntrypoint<
  Pet__PetCheckinsCard__param,
  Pet__PetCheckinsCard__output_type
> = {
  kind: "Entrypoint",
  queryText,
  normalizationAst,
  concreteType: "Query",
  queryType: "Query",
  readerWithRefetchQueries: {
    kind: "ReaderWithRefetchQueries",
    nestedRefetchQueries,
    readerArtifact: readerResolver,
  },
};

export default artifact;<|MERGE_RESOLUTION|>--- conflicted
+++ resolved
@@ -31,11 +31,7 @@
         { kind: "Variable", name: "id" },
       ],
     ],
-<<<<<<< HEAD
-    concreteType: "Pet",
-=======
     concreteType: null,
->>>>>>> 6bd3135f
     selections: [
       {
         kind: "InlineFragment",
