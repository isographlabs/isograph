--- conflicted
+++ resolved
@@ -24,11 +24,7 @@
         { kind: "Variable", name: "id" },
       ],
     ],
-<<<<<<< HEAD
-    concreteType: "Image",
-=======
     concreteType: null,
->>>>>>> 6bd3135f
     selections: [
       {
         kind: "InlineFragment",
