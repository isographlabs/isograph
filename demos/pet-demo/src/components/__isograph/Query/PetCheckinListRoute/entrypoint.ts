--- conflicted
+++ resolved
@@ -76,17 +76,12 @@
   Query__PetCheckinListRoute__output_type
 > = {
   kind: "Entrypoint",
-<<<<<<< HEAD
-  queryText,
-  normalizationAst,
-  concreteType: "Query",
-=======
   networkRequestInfo: {
     kind: "NetworkRequestInfo",
     queryText,
     normalizationAst,
   },
->>>>>>> e2fc0019
+  concreteType: "Query",
   readerWithRefetchQueries: {
     kind: "ReaderWithRefetchQueries",
     nestedRefetchQueries,
