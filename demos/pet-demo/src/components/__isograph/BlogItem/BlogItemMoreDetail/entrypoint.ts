--- conflicted
+++ resolved
@@ -55,17 +55,12 @@
   BlogItem__BlogItemMoreDetail__output_type
 > = {
   kind: "Entrypoint",
-<<<<<<< HEAD
-  queryText,
-  normalizationAst,
-  concreteType: "Query",
-=======
   networkRequestInfo: {
     kind: "NetworkRequestInfo",
     queryText,
     normalizationAst,
   },
->>>>>>> e2fc0019
+  concreteType: "Query",
   readerWithRefetchQueries: {
     kind: "ReaderWithRefetchQueries",
     nestedRefetchQueries,
