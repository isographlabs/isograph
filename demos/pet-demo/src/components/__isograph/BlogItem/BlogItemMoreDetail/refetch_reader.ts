--- conflicted
+++ resolved
@@ -11,11 +11,7 @@
   artifact: RefetchQueryNormalizationArtifact,
   readOutData: any,
   filteredVariables: any,
-<<<<<<< HEAD
-  rootId: Link,
-=======
   rootLink: Link,
->>>>>>> 1c9d51fd
   // TODO type this
   readerArtifact: TopLevelReaderArtifact<any, any, any> | null,
   nestedRefetchQueries: RefetchQueryNormalizationArtifactWrapper[],
