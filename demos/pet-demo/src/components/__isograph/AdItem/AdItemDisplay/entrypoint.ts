--- conflicted
+++ resolved
@@ -25,11 +25,7 @@
         { kind: "Variable", name: "id" },
       ],
     ],
-<<<<<<< HEAD
-    concreteType: "AdItem",
-=======
     concreteType: null,
->>>>>>> 6bd3135f
     selections: [
       {
         kind: "InlineFragment",
