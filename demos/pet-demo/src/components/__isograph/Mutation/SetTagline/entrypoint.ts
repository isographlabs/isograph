--- conflicted
+++ resolved
@@ -51,17 +51,12 @@
   Mutation__SetTagline__output_type
 > = {
   kind: "Entrypoint",
-<<<<<<< HEAD
-  queryText,
-  normalizationAst,
-  concreteType: "Mutation",
-=======
   networkRequestInfo: {
     kind: "NetworkRequestInfo",
     queryText,
     normalizationAst,
   },
->>>>>>> e2fc0019
+  concreteType: "Mutation",
   readerWithRefetchQueries: {
     kind: "ReaderWithRefetchQueries",
     nestedRefetchQueries,
